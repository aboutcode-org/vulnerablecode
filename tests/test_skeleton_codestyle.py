#
# Copyright (c) nexB Inc. and others. All rights reserved.
# ScanCode is a trademark of nexB Inc.
# SPDX-License-Identifier: Apache-2.0
# See http://www.apache.org/licenses/LICENSE-2.0 for the license text.
# See https://github.com/aboutcode-org/skeleton for support or download.
# See https://aboutcode.org for more information about nexB OSS projects.
#

import configparser
import subprocess
import unittest


class BaseTests(unittest.TestCase):
    def test_skeleton_codestyle(self):
        # This test shouldn't run in proliferated repositories.

        # TODO: update with switch to pyproject.toml
        setup_cfg = configparser.ConfigParser()
        setup_cfg.read("setup.cfg")
        if setup_cfg["metadata"]["name"] != "skeleton":
            return

        commands = [
<<<<<<< HEAD
            ["venv/bin/ruff", "--check"],
=======
            ["venv/bin/ruff", "check"],
>>>>>>> f3a8aa6c
            ["venv/bin/ruff", "format", "--check"],
        ]
        command = None
        try:
            for command in commands:
                subprocess.check_output(command)  # noqa: S603
        except subprocess.CalledProcessError as e:
            print("===========================================================")
            print(e.output)
            print("===========================================================")
            raise Exception(
                f"Code style and linting command check failed: {' '.join(command)!r}.\n"
                "You can check and format the code using:\n"
                "  make valid\n",
                "OR:\n  ruff format\n",
                "  ruff check --fix\n",
                e.output,
            ) from e<|MERGE_RESOLUTION|>--- conflicted
+++ resolved
@@ -23,11 +23,7 @@
             return
 
         commands = [
-<<<<<<< HEAD
-            ["venv/bin/ruff", "--check"],
-=======
             ["venv/bin/ruff", "check"],
->>>>>>> f3a8aa6c
             ["venv/bin/ruff", "format", "--check"],
         ]
         command = None
