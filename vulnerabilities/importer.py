#
# Copyright (c) nexB Inc. and others. All rights reserved.
# VulnerableCode is a trademark of nexB Inc.
# SPDX-License-Identifier: Apache-2.0
# See http://www.apache.org/licenses/LICENSE-2.0 for the license text.
# See https://github.com/nexB/vulnerablecode for support or download.
# See https://aboutcode.org for more information about nexB OSS projects.
#

import dataclasses
import datetime
import logging
import os
import shutil
import traceback
import xml.etree.ElementTree as ET
from pathlib import Path
from typing import Iterable
from typing import List
from typing import Mapping
from typing import Optional
from typing import Set
from typing import Tuple

from fetchcode.vcs import fetch_via_vcs
from license_expression import Licensing
from packageurl import PackageURL
from univers.version_range import VersionRange
from univers.versions import Version

from vulnerabilities.oval_parser import OvalParser
from vulnerabilities.severity_systems import SCORING_SYSTEMS
from vulnerabilities.severity_systems import ScoringSystem
from vulnerabilities.utils import classproperty
from vulnerabilities.utils import evolve_purl
from vulnerabilities.utils import get_reference_id
from vulnerabilities.utils import is_cve
from vulnerabilities.utils import nearest_patched_package

logger = logging.getLogger(__name__)


@dataclasses.dataclass(order=True)
class VulnerabilitySeverity:
    system: ScoringSystem
    value: str

    def to_dict(self):
        return {
            "system": self.system.identifier,
            "value": self.value,
        }

    @classmethod
    def from_dict(cls, severity: dict):
        """
        Return a VulnerabilitySeverity object from a ``severity`` mapping of
        VulnerabilitySeverity data.
        """
        return cls(system=SCORING_SYSTEMS[severity["system"]], value=severity["value"])


@dataclasses.dataclass(order=True)
class Reference:

    reference_id: str = ""
    url: str = ""
    severities: List[VulnerabilitySeverity] = dataclasses.field(default_factory=list)

    def __post_init__(self):
        if not self.url:
            raise TypeError("Reference must have a url")

    def normalized(self):
        severities = sorted(self.severities)
        return Reference(reference_id=self.reference_id, url=self.url, severities=severities)

    def to_dict(self):
        return {
            "reference_id": self.reference_id,
            "url": self.url,
            "severities": [severity.to_dict() for severity in self.severities],
        }

    @classmethod
    def from_dict(cls, ref: dict):
        return cls(
            reference_id=ref["reference_id"],
            url=ref["url"],
            severities=[
                VulnerabilitySeverity.from_dict(severity) for severity in ref["severities"]
            ],
        )

    @classmethod
    def from_url(cls, url):
        reference_id = get_reference_id(url)
        if "GHSA-" in reference_id.upper():
            return cls(reference_id=reference_id, url=url)
        if is_cve(reference_id):
            return cls(url=url, reference_id=reference_id.upper())
        return cls(url=url)


class UnMergeablePackageError(Exception):
    """
    Raised when a package cannot be merged with another one.
    """


class NoAffectedPackages(Exception):
    """
    Raised when there were no affected packages found.
    """


@dataclasses.dataclass(order=True, frozen=True)
class AffectedPackage:
    """
    Relate a Package URL with a range of affected versions and a fixed version.
    The Package URL must *not* have a version.
    AffectedPackage must contain either ``affected_version_range`` or ``fixed_version``.
    """

    package: PackageURL
    affected_version_range: Optional[VersionRange] = None
    fixed_version: Optional[Version] = None

    def __post_init__(self):
        if self.package.version:
            raise ValueError(f"Affected Package URL {self.package!r} cannot have a version.")

        if not (self.affected_version_range or self.fixed_version):
            raise ValueError(
                f"Affected Package {self.package!r} should have either a fixed version or an "
                "affected version range."
            )

    def get_fixed_purl(self):
        """
        Return a Package URL corresponding to object's fixed_version
        """
        if not self.fixed_version:
            raise ValueError(f"Affected Package {self.package!r} does not have a fixed version")
        fixed_purl = evolve_purl(purl=self.package, version=str(self.fixed_version))
        return fixed_purl

    @classmethod
    def merge(
        cls, affected_packages: Iterable
    ) -> Tuple[PackageURL, List[VersionRange], List[Version]]:
        """
        Return a tuple with all attributes of AffectedPackage as a set
        for all values in the given iterable of AffectedPackage

        This is useful where an iterable of AffectedPackage needs to be
        converted into one tuple of structure similar to AffectedPackage
        but with multiple fixed_versions, ie
            package: PackageURL
            affected_version_range: set(VersionRange)
            fixed_versions: set(Version)
        """
        affected_packages = list(affected_packages)
        if not affected_packages:
            raise NoAffectedPackages("No affected packages found")
        affected_version_ranges = list()
        fixed_versions = list()
        purls = set()
        for pkg in affected_packages:
            if pkg.affected_version_range:
                if pkg.affected_version_range not in affected_version_ranges:
                    affected_version_ranges.append(pkg.affected_version_range)
            if pkg.fixed_version:
                if pkg.fixed_version not in fixed_versions:
                    fixed_versions.append(pkg.fixed_version)
            purls.add(pkg.package)
        if len(purls) > 1:
            raise UnMergeablePackageError("Cannot merge with different purls", purls)
        return purls.pop(), sorted(affected_version_ranges), sorted(fixed_versions)

    def to_dict(self):
        """
        Return a serializable dict that can be converted back using self.from_dict
        """
        affected_version_range = None
        if self.affected_version_range:
            affected_version_range = str(self.affected_version_range)
        return {
            "package": self.package.to_dict(),
            "affected_version_range": affected_version_range,
            "fixed_version": str(self.fixed_version) if self.fixed_version else None,
        }

    @classmethod
    def from_dict(cls, affected_pkg: dict):
        """
        Return an AffectedPackage object from dict generated by self.to_dict
        """
        package = PackageURL(**affected_pkg["package"])
        affected_version_range = None
        if (
            affected_pkg["affected_version_range"]
            and affected_pkg["affected_version_range"] != "None"
        ):
            affected_version_range = VersionRange.from_string(
                affected_pkg["affected_version_range"]
            )
        fixed_version = affected_pkg["fixed_version"]
        if fixed_version and affected_version_range:
            # TODO: revisit after https://github.com/nexB/univers/issues/10
            fixed_version = affected_version_range.version_class(fixed_version)

        return cls(
            package=package,
            affected_version_range=affected_version_range,
            fixed_version=fixed_version,
        )


@dataclasses.dataclass(order=True)
class AdvisoryData:
    """
    This data class expresses the contract between data sources and the import runner.

    If a vulnerability_id is present then:
        summary or affected_packages or references must be present
    otherwise
        either affected_package or references should be present

    date_published must be aware datetime
    """

    aliases: List[str] = dataclasses.field(default_factory=list)
    summary: Optional[str] = ""
    affected_packages: List[AffectedPackage] = dataclasses.field(default_factory=list)
    references: List[Reference] = dataclasses.field(default_factory=list)
    date_published: Optional[datetime.datetime] = None

    def __post_init__(self):
        if self.date_published and not self.date_published.tzinfo:
            logger.warning(f"AdvisoryData with no tzinfo: {self!r}")

    def to_dict(self):
        return {
            "aliases": self.aliases,
            "summary": self.summary,
            "affected_packages": [pkg.to_dict() for pkg in self.affected_packages],
            "references": [ref.to_dict() for ref in self.references],
            "date_published": self.date_published.isoformat() if self.date_published else None,
        }

    @classmethod
    def from_dict(cls, advisory_data):
        date_published = advisory_data["date_published"]
        transformed = {
            "aliases": advisory_data["aliases"],
            "summary": advisory_data["summary"],
            "affected_packages": [
                AffectedPackage.from_dict(pkg) for pkg in advisory_data["affected_packages"]
            ],
            "references": [Reference.from_dict(ref) for ref in advisory_data["references"]],
            "date_published": datetime.datetime.fromisoformat(date_published)
            if date_published
            else None,
        }
        return cls(**transformed)


class NoLicenseError(Exception):
    pass


class InvalidSPDXLicense(Exception):
    pass


class Importer:
    """
    An Importer collects data from various upstreams and returns corresponding AdvisoryData objects
    in its advisory_data method.  Subclass this class to implement an importer
    """

    spdx_license_expression = ""
    license_url = ""
    notice = ""

    def __init__(self):
        if not self.spdx_license_expression:
            raise Exception(f"Cannot run importer {self!r} without a license")
        licensing = Licensing()
        try:
            licensing.parse(self.spdx_license_expression)
        except InvalidSPDXLicense as e:
            raise ValueError(
                f"{self.spdx_license_expression!r} is not a valid SPDX license expression"
            ) from e

    @classproperty
    def qualified_name(cls):
        """
        Fully qualified name prefixed with the module name of the improver used in logging.
        """
        return f"{cls.__module__}.{cls.__qualname__}"

    def advisory_data(self) -> Iterable[AdvisoryData]:
        """
        Return AdvisoryData objects corresponding to the data being imported
        """
        raise NotImplementedError


<<<<<<< HEAD
@dataclasses.dataclass
class GitConfig:
    repository_url: str
    branch: Optional[str] = None
    create_working_directory: bool = True
    remove_working_directory: bool = True
    working_directory: Optional[str] = ""
    last_run_date: Optional[str] = None
    cutoff_date: Optional[str] = None


# TODO: Needs rewrite
class GitImporter(Importer):
    def __init__(self, config, cutoff_timestamp):
        super().__init__()
        self.config = config
        self.cutoff_timestamp = cutoff_timestamp

        self._ensure_working_directory()
        self._ensure_repository()

    def validate_configuration(self) -> None:
        if not self.config.create_working_directory and self.config.working_directory is None:
            self.error(
                '"create_working_directory" is not set but "working_directory" is set to '
                "the default, which calls tempfile.mkdtemp()"
            )
=======
class ForkError(Exception):
    pass

>>>>>>> ec882055

class GitImporter(Importer):
    def __init__(self, repo_url):
        super().__init__()
        self.repo_url = repo_url
        self.vcs_response = None

<<<<<<< HEAD
    def __exit__(self, exc_type, exc_val, exc_tb):
        if self.config.remove_working_directory:
            shutil.rmtree(self.config.working_directory)

    def file_changes(
        self,
        subdir: str = None,
        recursive: bool = False,
        file_ext: Optional[str] = None,
    ) -> Tuple[Set[str], Set[str]]:
        """
        Returns all added and modified files since last_run_date or cutoff_date (whichever is more
        recent).
        :param subdir: filter by files in this directory
        :param recursive: whether to include files in subdirectories
        :param file_ext: filter files by this extension
        :return: The first set contains (absolute paths to) added files, the second one modified
                 files
        """
        if subdir is None:
            working_dir = self.config.working_directory
        else:
            working_dir = os.path.join(self.config.working_directory, subdir)
=======
    def __enter__(self):
        super().__enter__()
        self.clone()
        return self
>>>>>>> ec882055

    def __exit__(self):
        self.vcs_response.delete()

<<<<<<< HEAD
        if self.config.last_run_date is None and self.config.cutoff_date is None:
            if recursive:
                glob = "**/*"
            else:
                glob = "*"

            if file_ext:
                glob = f"{glob}.{file_ext}"

            return {str(p) for p in path.glob(glob) if p.is_file()}, set()

        return self._collect_file_changes(subdir=subdir, recursive=recursive, file_ext=file_ext)

    def _collect_file_changes(
        self,
        subdir: Optional[str],
        recursive: bool,
        file_ext: Optional[str],
    ) -> Tuple[Set[str], Set[str]]:

        added_files, updated_files = set(), set()

        # find the most ancient commit we need to diff with
        cutoff_commit = None
        for commit in self._repo.iter_commits(self._repo.head):
            if commit.committed_date < self.cutoff_timestamp:
                break
            cutoff_commit = commit

        if cutoff_commit is None:
            return added_files, updated_files

        def _is_binary(d: DiffIndex):
            return is_binary_string(d.b_blob.data_stream.read(1024))

        for d in cutoff_commit.diff(self._repo.head.commit):
            if not _include_file(d.b_path, subdir, recursive, file_ext) or _is_binary(d):
                continue

            abspath = os.path.join(self.config.working_directory, d.b_path)
            if d.new_file:
                added_files.add(abspath)
            elif d.a_blob and d.b_blob:
                if d.a_path != d.b_path:
                    # consider moved files as added
                    added_files.add(abspath)
                elif d.a_blob != d.b_blob:
                    updated_files.add(abspath)

        # Any file that has been added and then updated inside the window of the git history we
        # looked at, should be considered "added", not "updated", since it does not exist in the
        # database yet.
        updated_files = updated_files - added_files

        return added_files, updated_files

    def _ensure_working_directory(self) -> None:
        if self.config.working_directory is None:
            self.config.working_directory = tempfile.mkdtemp()
        elif self.config.create_working_directory and not os.path.exists(
            self.config.working_directory
        ):
            os.mkdir(self.config.working_directory)

    def _ensure_repository(self) -> None:
        if not os.path.exists(os.path.join(self.config.working_directory, ".git")):
            self._clone_repository()
            return
        self._repo = Repo(self.config.working_directory)

        if self.config.branch is None:
            self.config.branch = str(self._repo.active_branch)
        branch = self.config.branch
        self._repo.head.reference = self._repo.heads[branch]
        self._repo.head.reset(index=True, working_tree=True)

        remote = self._find_or_add_remote()
        self._update_from_remote(remote, branch)

    def _clone_repository(self) -> None:
        kwargs = {}
        if self.config.branch:
            kwargs["branch"] = self.config.branch

        self._repo = Repo.clone_from(
            self.config.repository_url, self.config.working_directory, **kwargs
        )

    def _find_or_add_remote(self):
        remote = None
        for r in self._repo.remotes:
            if r.url == self.config.repository_url:
                remote = r
                break

        if remote is None:
            remote = self._repo.create_remote(
                "added_by_vulnerablecode", url=self.config.repository_url
            )

        return remote

    def _update_from_remote(self, remote, branch) -> None:
        fetch_info = remote.fetch()
        if len(fetch_info) == 0:
            return
        branch = self._repo.branches[branch]
        branch.set_reference(remote.refs[branch.name])
        self._repo.head.reset(index=True, working_tree=True)

    def advisory_data(self):
        raise NotImplementedError

    def error(self, param):
        pass


def _include_file(
    path: str,
    subdir: Optional[str] = None,
    recursive: bool = False,
    file_ext: Optional[str] = None,
) -> bool:
    match = True

    if subdir:
        if not subdir.endswith(os.path.sep):
            subdir = f"{subdir}{os.path.sep}"

        match = match and path.startswith(subdir)

    if not recursive:
        match = match and (os.path.sep not in path[len(subdir or "") :])

    if file_ext:
        match = match and path.endswith(f".{file_ext}")
=======
    def clone(self):
        try:
            self.vcs_response = fetch_via_vcs(self.repo_url)
        except Exception as e:
            msg = f"Failed to fetch {self.repo_url} via vcs: {e}"
            logger.error(msg)
            raise ForkError(msg) from e
>>>>>>> ec882055

    def advisory_data(self) -> Iterable[AdvisoryData]:
        """
        Return AdvisoryData objects corresponding to the data being imported
        """
        raise NotImplementedError


# TODO: Needs rewrite
class OvalImporter(Importer):
    """
    All data sources which collect data from OVAL files must inherit from this
    `OvalDataSource` class. Subclasses must implement the methods `_fetch` and `set_api`.
    """

    @staticmethod
    def create_purl(pkg_name: str, pkg_version: str, pkg_data: Mapping) -> PackageURL:
        """
        Helper method for creating different purls for subclasses without them reimplementing
        get_data_from_xml_doc  method
        Note: pkg_data must include 'type' of package
        """
        return PackageURL(name=pkg_name, version=pkg_version, **pkg_data)

    @staticmethod
    def _collect_pkgs(parsed_oval_data: Mapping) -> Set:
        """
        Helper method, used for loading the API. It expects data from
        OvalParser.get_data().
        """
        all_pkgs = set()
        for definition_data in parsed_oval_data:
            for test_data in definition_data["test_data"]:
                for package in test_data["package_list"]:
                    all_pkgs.add(package)

        return all_pkgs

    def _fetch(self) -> Tuple[Mapping, Iterable[ET.ElementTree]]:
        """
        Return a two-tuple of ({mapping of Package URL data}, it's ET.ElementTree)
        Subclasses must implement this method.

        Note:  Package URL data MUST INCLUDE a Package URL "type" key so
        implement _fetch() accordingly.
        For example::

              {"type":"deb","qualifiers":{"distro":"buster"} }
        """
        # TODO: enforce that we receive the proper data here
        raise NotImplementedError

    def advisory_data(self) -> List[AdvisoryData]:
        for metadata, oval_file in self._fetch():
            try:
                oval_data = self.get_data_from_xml_doc(oval_file, metadata)
                yield oval_data
            except Exception:
                logger.error(
                    f"Failed to get updated_advisories: {oval_file!r} "
                    f"with {metadata!r}:\n" + traceback.format_exc()
                )
                continue

    def set_api(self, all_pkgs: Iterable[str]):
        """
        This method loads the self.pkg_manager_api with the specified packages.
        It fetches and caches all the versions of these packages and exposes
        them through self.pkg_manager_api.get(<package_name>). Example

        >> self.set_api(['electron'])
        Assume 'electron' has only versions 1.0.0 and 1.2.0
        >> assert  self.pkg_manager_api.get('electron') == {'1.0.0','1.2.0'}

        """
        raise NotImplementedError

    def get_data_from_xml_doc(self, xml_doc: ET.ElementTree, pkg_metadata={}) -> List[AdvisoryData]:
        """
        The orchestration method of the OvalDataSource. This method breaks an
        OVAL xml ElementTree into a list of `Advisory`.

        Note: pkg_metadata is a mapping of Package URL data that MUST INCLUDE
        "type" key.

        Example value of pkg_metadata:
                {"type":"deb","qualifiers":{"distro":"buster"} }
        """

        all_adv = []
        oval_doc = OvalParser(self.translations, xml_doc)
        raw_data = oval_doc.get_data()
        all_pkgs = self._collect_pkgs(raw_data)
        self.set_api(all_pkgs)

        # convert definition_data to Advisory objects
        for definition_data in raw_data:
            # These fields are definition level, i.e common for all elements
            # connected/linked to an OvalDefinition
            vuln_id = definition_data["vuln_id"]
            description = definition_data["description"]
            references = [Reference(url=url) for url in definition_data["reference_urls"]]
            affected_packages = []
            for test_data in definition_data["test_data"]:
                for package_name in test_data["package_list"]:
                    if package_name and len(package_name) >= 50:
                        continue

                    affected_version_range = test_data["version_ranges"] or set()
                    version_class = version_class_by_package_type[pkg_metadata["type"]]
                    version_scheme = version_class.scheme

                    affected_version_range = VersionRange.from_scheme_version_spec_string(
                        version_scheme, affected_version_range
                    )
                    all_versions = self.pkg_manager_api.get(package_name).valid_versions

                    # FIXME: what is this 50 DB limit? that's too small for versions
                    # FIXME: we should not drop data this way
                    # This filter is for filtering out long versions.
                    # 50 is limit because that's what db permits atm.
                    all_versions = [version for version in all_versions if len(version) < 50]
                    if not all_versions:
                        continue

                    affected_purls = []
                    safe_purls = []
                    for version in all_versions:
                        purl = self.create_purl(
                            pkg_name=package_name,
                            pkg_version=version,
                            pkg_data=pkg_metadata,
                        )
                        if version_class(version) in affected_version_range:
                            affected_purls.append(purl)
                        else:
                            safe_purls.append(purl)

                    affected_packages.extend(
                        nearest_patched_package(affected_purls, safe_purls),
                    )

            all_adv.append(
                AdvisoryData(
                    summary=description,
                    affected_packages=affected_packages,
                    vulnerability_id=vuln_id,
                    references=references,
                )
            )
        return all_adv<|MERGE_RESOLUTION|>--- conflicted
+++ resolved
@@ -68,8 +68,8 @@
     severities: List[VulnerabilitySeverity] = dataclasses.field(default_factory=list)
 
     def __post_init__(self):
-        if not self.url:
-            raise TypeError("Reference must have a url")
+        if not any([self.url, self.reference_id]):
+            raise TypeError
 
     def normalized(self):
         severities = sorted(self.severities)
@@ -309,39 +309,9 @@
         raise NotImplementedError
 
 
-<<<<<<< HEAD
-@dataclasses.dataclass
-class GitConfig:
-    repository_url: str
-    branch: Optional[str] = None
-    create_working_directory: bool = True
-    remove_working_directory: bool = True
-    working_directory: Optional[str] = ""
-    last_run_date: Optional[str] = None
-    cutoff_date: Optional[str] = None
-
-
-# TODO: Needs rewrite
-class GitImporter(Importer):
-    def __init__(self, config, cutoff_timestamp):
-        super().__init__()
-        self.config = config
-        self.cutoff_timestamp = cutoff_timestamp
-
-        self._ensure_working_directory()
-        self._ensure_repository()
-
-    def validate_configuration(self) -> None:
-        if not self.config.create_working_directory and self.config.working_directory is None:
-            self.error(
-                '"create_working_directory" is not set but "working_directory" is set to '
-                "the default, which calls tempfile.mkdtemp()"
-            )
-=======
 class ForkError(Exception):
     pass
 
->>>>>>> ec882055
 
 class GitImporter(Importer):
     def __init__(self, repo_url):
@@ -349,178 +319,14 @@
         self.repo_url = repo_url
         self.vcs_response = None
 
-<<<<<<< HEAD
-    def __exit__(self, exc_type, exc_val, exc_tb):
-        if self.config.remove_working_directory:
-            shutil.rmtree(self.config.working_directory)
-
-    def file_changes(
-        self,
-        subdir: str = None,
-        recursive: bool = False,
-        file_ext: Optional[str] = None,
-    ) -> Tuple[Set[str], Set[str]]:
-        """
-        Returns all added and modified files since last_run_date or cutoff_date (whichever is more
-        recent).
-        :param subdir: filter by files in this directory
-        :param recursive: whether to include files in subdirectories
-        :param file_ext: filter files by this extension
-        :return: The first set contains (absolute paths to) added files, the second one modified
-                 files
-        """
-        if subdir is None:
-            working_dir = self.config.working_directory
-        else:
-            working_dir = os.path.join(self.config.working_directory, subdir)
-=======
     def __enter__(self):
         super().__enter__()
         self.clone()
         return self
->>>>>>> ec882055
 
     def __exit__(self):
         self.vcs_response.delete()
 
-<<<<<<< HEAD
-        if self.config.last_run_date is None and self.config.cutoff_date is None:
-            if recursive:
-                glob = "**/*"
-            else:
-                glob = "*"
-
-            if file_ext:
-                glob = f"{glob}.{file_ext}"
-
-            return {str(p) for p in path.glob(glob) if p.is_file()}, set()
-
-        return self._collect_file_changes(subdir=subdir, recursive=recursive, file_ext=file_ext)
-
-    def _collect_file_changes(
-        self,
-        subdir: Optional[str],
-        recursive: bool,
-        file_ext: Optional[str],
-    ) -> Tuple[Set[str], Set[str]]:
-
-        added_files, updated_files = set(), set()
-
-        # find the most ancient commit we need to diff with
-        cutoff_commit = None
-        for commit in self._repo.iter_commits(self._repo.head):
-            if commit.committed_date < self.cutoff_timestamp:
-                break
-            cutoff_commit = commit
-
-        if cutoff_commit is None:
-            return added_files, updated_files
-
-        def _is_binary(d: DiffIndex):
-            return is_binary_string(d.b_blob.data_stream.read(1024))
-
-        for d in cutoff_commit.diff(self._repo.head.commit):
-            if not _include_file(d.b_path, subdir, recursive, file_ext) or _is_binary(d):
-                continue
-
-            abspath = os.path.join(self.config.working_directory, d.b_path)
-            if d.new_file:
-                added_files.add(abspath)
-            elif d.a_blob and d.b_blob:
-                if d.a_path != d.b_path:
-                    # consider moved files as added
-                    added_files.add(abspath)
-                elif d.a_blob != d.b_blob:
-                    updated_files.add(abspath)
-
-        # Any file that has been added and then updated inside the window of the git history we
-        # looked at, should be considered "added", not "updated", since it does not exist in the
-        # database yet.
-        updated_files = updated_files - added_files
-
-        return added_files, updated_files
-
-    def _ensure_working_directory(self) -> None:
-        if self.config.working_directory is None:
-            self.config.working_directory = tempfile.mkdtemp()
-        elif self.config.create_working_directory and not os.path.exists(
-            self.config.working_directory
-        ):
-            os.mkdir(self.config.working_directory)
-
-    def _ensure_repository(self) -> None:
-        if not os.path.exists(os.path.join(self.config.working_directory, ".git")):
-            self._clone_repository()
-            return
-        self._repo = Repo(self.config.working_directory)
-
-        if self.config.branch is None:
-            self.config.branch = str(self._repo.active_branch)
-        branch = self.config.branch
-        self._repo.head.reference = self._repo.heads[branch]
-        self._repo.head.reset(index=True, working_tree=True)
-
-        remote = self._find_or_add_remote()
-        self._update_from_remote(remote, branch)
-
-    def _clone_repository(self) -> None:
-        kwargs = {}
-        if self.config.branch:
-            kwargs["branch"] = self.config.branch
-
-        self._repo = Repo.clone_from(
-            self.config.repository_url, self.config.working_directory, **kwargs
-        )
-
-    def _find_or_add_remote(self):
-        remote = None
-        for r in self._repo.remotes:
-            if r.url == self.config.repository_url:
-                remote = r
-                break
-
-        if remote is None:
-            remote = self._repo.create_remote(
-                "added_by_vulnerablecode", url=self.config.repository_url
-            )
-
-        return remote
-
-    def _update_from_remote(self, remote, branch) -> None:
-        fetch_info = remote.fetch()
-        if len(fetch_info) == 0:
-            return
-        branch = self._repo.branches[branch]
-        branch.set_reference(remote.refs[branch.name])
-        self._repo.head.reset(index=True, working_tree=True)
-
-    def advisory_data(self):
-        raise NotImplementedError
-
-    def error(self, param):
-        pass
-
-
-def _include_file(
-    path: str,
-    subdir: Optional[str] = None,
-    recursive: bool = False,
-    file_ext: Optional[str] = None,
-) -> bool:
-    match = True
-
-    if subdir:
-        if not subdir.endswith(os.path.sep):
-            subdir = f"{subdir}{os.path.sep}"
-
-        match = match and path.startswith(subdir)
-
-    if not recursive:
-        match = match and (os.path.sep not in path[len(subdir or "") :])
-
-    if file_ext:
-        match = match and path.endswith(f".{file_ext}")
-=======
     def clone(self):
         try:
             self.vcs_response = fetch_via_vcs(self.repo_url)
@@ -528,7 +334,6 @@
             msg = f"Failed to fetch {self.repo_url} via vcs: {e}"
             logger.error(msg)
             raise ForkError(msg) from e
->>>>>>> ec882055
 
     def advisory_data(self) -> Iterable[AdvisoryData]:
         """
