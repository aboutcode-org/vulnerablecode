--- conflicted
+++ resolved
@@ -44,9 +44,6 @@
 from vulnerabilities.pipelines import pysec_importer
 
 IMPORTERS_REGISTRY = [
-<<<<<<< HEAD
-    openssl_importer.OpenSSLImporterPipeline,
-=======
     nvd_importer.NVDImporterPipeline,
     github_importer.GitHubAPIImporterPipeline,
     gitlab_importer.GitLabImporterPipeline,
@@ -64,8 +61,7 @@
     alpine_linux_importer.AlpineLinuxImporterPipeline,
     ruby.RubyImporter,
     apache_kafka.ApacheKafkaImporter,
-    openssl.OpensslImporter,
->>>>>>> 51a1c0b9
+    openssl_importer.OpenSSLImporterPipeline,
     redhat.RedhatImporter,
     archlinux.ArchlinuxImporter,
     ubuntu.UbuntuImporter,
