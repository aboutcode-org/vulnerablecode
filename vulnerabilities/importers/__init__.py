#
# Copyright (c) nexB Inc. and others. All rights reserved.
# VulnerableCode is a trademark of nexB Inc.
# SPDX-License-Identifier: Apache-2.0
# See http://www.apache.org/licenses/LICENSE-2.0 for the license text.
# See https://github.com/aboutcode-org/vulnerablecode for support or download.
# See https://aboutcode.org for more information about nexB OSS projects.
#

from vulnerabilities.importers import alpine_linux
from vulnerabilities.importers import apache_httpd
from vulnerabilities.importers import apache_kafka
from vulnerabilities.importers import apache_tomcat
from vulnerabilities.importers import archlinux
from vulnerabilities.importers import curl
from vulnerabilities.importers import debian
from vulnerabilities.importers import debian_oval
from vulnerabilities.importers import elixir_security
from vulnerabilities.importers import epss
from vulnerabilities.importers import fireeye
from vulnerabilities.importers import gentoo
from vulnerabilities.importers import github_osv
from vulnerabilities.importers import istio
from vulnerabilities.importers import mozilla
from vulnerabilities.importers import openssl
from vulnerabilities.importers import oss_fuzz
from vulnerabilities.importers import postgresql
from vulnerabilities.importers import project_kb_msr2019
from vulnerabilities.importers import redhat
from vulnerabilities.importers import retiredotnet
from vulnerabilities.importers import ruby
from vulnerabilities.importers import suse_scores
from vulnerabilities.importers import ubuntu
from vulnerabilities.importers import ubuntu_usn
from vulnerabilities.importers import vulnrichment
from vulnerabilities.importers import xen
from vulnerabilities.pipelines import VulnerableCodeBaseImporterPipeline
from vulnerabilities.pipelines import github_importer
from vulnerabilities.pipelines import gitlab_importer
from vulnerabilities.pipelines import nginx_importer
from vulnerabilities.pipelines import npm_importer
from vulnerabilities.pipelines import nvd_importer
from vulnerabilities.pipelines import pypa_importer
<<<<<<< HEAD
from vulnerabilities.pipelines import rockylinux_importer
=======
from vulnerabilities.pipelines import pysec_importer
>>>>>>> 590c91a6

IMPORTERS_REGISTRY = [
    alpine_linux.AlpineImporter,
    openssl.OpensslImporter,
    redhat.RedhatImporter,
    debian.DebianImporter,
    postgresql.PostgreSQLImporter,
    archlinux.ArchlinuxImporter,
    ubuntu.UbuntuImporter,
    debian_oval.DebianOvalImporter,
    retiredotnet.RetireDotnetImporter,
    apache_httpd.ApacheHTTPDImporter,
    mozilla.MozillaImporter,
    gentoo.GentooImporter,
    istio.IstioImporter,
    project_kb_msr2019.ProjectKBMSRImporter,
    suse_scores.SUSESeverityScoreImporter,
    elixir_security.ElixirSecurityImporter,
    apache_tomcat.ApacheTomcatImporter,
    xen.XenImporter,
    ubuntu_usn.UbuntuUSNImporter,
    fireeye.FireyeImporter,
    apache_kafka.ApacheKafkaImporter,
    oss_fuzz.OSSFuzzImporter,
    ruby.RubyImporter,
    github_osv.GithubOSVImporter,
    curl.CurlImporter,
    epss.EPSSImporter,
    vulnrichment.VulnrichImporter,
    pypa_importer.PyPaImporterPipeline,
    npm_importer.NpmImporterPipeline,
    nginx_importer.NginxImporterPipeline,
    gitlab_importer.GitLabImporterPipeline,
    github_importer.GitHubAPIImporterPipeline,
    nvd_importer.NVDImporterPipeline,
<<<<<<< HEAD
    rockylinux_importer.RockylinuxImporterPipeline,
=======
    pysec_importer.PyPIImporterPipeline,
>>>>>>> 590c91a6
]

IMPORTERS_REGISTRY = {
    x.pipeline_id if issubclass(x, VulnerableCodeBaseImporterPipeline) else x.qualified_name: x
    for x in IMPORTERS_REGISTRY
}<|MERGE_RESOLUTION|>--- conflicted
+++ resolved
@@ -41,11 +41,8 @@
 from vulnerabilities.pipelines import npm_importer
 from vulnerabilities.pipelines import nvd_importer
 from vulnerabilities.pipelines import pypa_importer
-<<<<<<< HEAD
 from vulnerabilities.pipelines import rockylinux_importer
-=======
 from vulnerabilities.pipelines import pysec_importer
->>>>>>> 590c91a6
 
 IMPORTERS_REGISTRY = [
     alpine_linux.AlpineImporter,
@@ -81,11 +78,8 @@
     gitlab_importer.GitLabImporterPipeline,
     github_importer.GitHubAPIImporterPipeline,
     nvd_importer.NVDImporterPipeline,
-<<<<<<< HEAD
     rockylinux_importer.RockylinuxImporterPipeline,
-=======
     pysec_importer.PyPIImporterPipeline,
->>>>>>> 590c91a6
 ]
 
 IMPORTERS_REGISTRY = {
