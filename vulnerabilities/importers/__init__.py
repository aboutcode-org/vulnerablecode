#
# Copyright (c) nexB Inc. and others. All rights reserved.
# VulnerableCode is a trademark of nexB Inc.
# SPDX-License-Identifier: Apache-2.0
# See http://www.apache.org/licenses/LICENSE-2.0 for the license text.
# See https://github.com/aboutcode-org/vulnerablecode for support or download.
# See https://aboutcode.org for more information about nexB OSS projects.
#

from vulnerabilities.importers import almalinux
from vulnerabilities.importers import alpine_linux
from vulnerabilities.importers import apache_httpd
from vulnerabilities.importers import apache_kafka
from vulnerabilities.importers import apache_tomcat
from vulnerabilities.importers import archlinux
from vulnerabilities.importers import curl
from vulnerabilities.importers import debian
from vulnerabilities.importers import debian_oval
from vulnerabilities.importers import elixir_security
from vulnerabilities.importers import epss
from vulnerabilities.importers import fireeye
from vulnerabilities.importers import gentoo
from vulnerabilities.importers import github_osv
from vulnerabilities.importers import istio
from vulnerabilities.importers import mozilla
from vulnerabilities.importers import openssl
from vulnerabilities.importers import oss_fuzz
from vulnerabilities.importers import postgresql
from vulnerabilities.importers import project_kb_msr2019
from vulnerabilities.importers import redhat
from vulnerabilities.importers import retiredotnet
from vulnerabilities.importers import ruby
from vulnerabilities.importers import suse_scores
from vulnerabilities.importers import ubuntu
from vulnerabilities.importers import ubuntu_usn
from vulnerabilities.importers import vulnrichment
from vulnerabilities.importers import xen
from vulnerabilities.pipelines import VulnerableCodeBaseImporterPipeline
from vulnerabilities.pipelines import github_importer
from vulnerabilities.pipelines import gitlab_importer
from vulnerabilities.pipelines import nginx_importer
from vulnerabilities.pipelines import npm_importer
from vulnerabilities.pipelines import nvd_importer
from vulnerabilities.pipelines import pypa_importer
from vulnerabilities.pipelines import pysec_importer

IMPORTERS_REGISTRY = [
    alpine_linux.AlpineImporter,
    openssl.OpensslImporter,
    redhat.RedhatImporter,
    debian.DebianImporter,
    postgresql.PostgreSQLImporter,
    archlinux.ArchlinuxImporter,
    ubuntu.UbuntuImporter,
    debian_oval.DebianOvalImporter,
    retiredotnet.RetireDotnetImporter,
    apache_httpd.ApacheHTTPDImporter,
    mozilla.MozillaImporter,
    gentoo.GentooImporter,
    istio.IstioImporter,
    project_kb_msr2019.ProjectKBMSRImporter,
    suse_scores.SUSESeverityScoreImporter,
    elixir_security.ElixirSecurityImporter,
    apache_tomcat.ApacheTomcatImporter,
    xen.XenImporter,
    ubuntu_usn.UbuntuUSNImporter,
    fireeye.FireyeImporter,
    apache_kafka.ApacheKafkaImporter,
    oss_fuzz.OSSFuzzImporter,
    ruby.RubyImporter,
    github_osv.GithubOSVImporter,
<<<<<<< HEAD
    almalinux.AlmaImporter,
=======
    curl.CurlImporter,
>>>>>>> b47f382e
    epss.EPSSImporter,
    vulnrichment.VulnrichImporter,
    pypa_importer.PyPaImporterPipeline,
    npm_importer.NpmImporterPipeline,
    nginx_importer.NginxImporterPipeline,
    gitlab_importer.GitLabImporterPipeline,
    github_importer.GitHubAPIImporterPipeline,
    nvd_importer.NVDImporterPipeline,
    pysec_importer.PyPIImporterPipeline,
]

IMPORTERS_REGISTRY = {
    x.pipeline_id if issubclass(x, VulnerableCodeBaseImporterPipeline) else x.qualified_name: x
    for x in IMPORTERS_REGISTRY
}<|MERGE_RESOLUTION|>--- conflicted
+++ resolved
@@ -69,11 +69,8 @@
     oss_fuzz.OSSFuzzImporter,
     ruby.RubyImporter,
     github_osv.GithubOSVImporter,
-<<<<<<< HEAD
     almalinux.AlmaImporter,
-=======
     curl.CurlImporter,
->>>>>>> b47f382e
     epss.EPSSImporter,
     vulnrichment.VulnrichImporter,
     pypa_importer.PyPaImporterPipeline,
