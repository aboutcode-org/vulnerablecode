#
# Copyright (c) nexB Inc. and others. All rights reserved.
# VulnerableCode is a trademark of nexB Inc.
# SPDX-License-Identifier: Apache-2.0
# See http://www.apache.org/licenses/LICENSE-2.0 for the license text.
# See https://github.com/nexB/vulnerablecode for support or download.
# See https://aboutcode.org for more information about nexB OSS projects.
#

from vulnerabilities.importers import alpine_linux
from vulnerabilities.importers import apache_httpd
from vulnerabilities.importers import apache_kafka
from vulnerabilities.importers import apache_tomcat
from vulnerabilities.importers import archlinux
from vulnerabilities.importers import curl
from vulnerabilities.importers import debian
from vulnerabilities.importers import debian_oval
from vulnerabilities.importers import elixir_security
from vulnerabilities.importers import epss
from vulnerabilities.importers import fireeye
from vulnerabilities.importers import gentoo
from vulnerabilities.importers import github
from vulnerabilities.importers import github_osv
from vulnerabilities.importers import gitlab
from vulnerabilities.importers import istio
from vulnerabilities.importers import mozilla
from vulnerabilities.importers import nginx
from vulnerabilities.importers import npm
from vulnerabilities.importers import nvd
from vulnerabilities.importers import openssl
from vulnerabilities.importers import oss_fuzz
from vulnerabilities.importers import postgresql
from vulnerabilities.importers import project_kb_msr2019
from vulnerabilities.importers import pypa
from vulnerabilities.importers import pysec
from vulnerabilities.importers import redhat
from vulnerabilities.importers import retiredotnet
from vulnerabilities.importers import ruby
from vulnerabilities.importers import suse_scores
from vulnerabilities.importers import ubuntu
from vulnerabilities.importers import ubuntu_usn
from vulnerabilities.importers import xen

IMPORTERS_REGISTRY = [
    nvd.NVDImporter,
    github.GitHubAPIImporter,
    gitlab.GitLabAPIImporter,
    npm.NpmImporter,
    pypa.PyPaImporter,
    nginx.NginxImporter,
    pysec.PyPIImporter,
    alpine_linux.AlpineImporter,
    openssl.OpensslImporter,
    redhat.RedhatImporter,
    debian.DebianImporter,
    postgresql.PostgreSQLImporter,
    archlinux.ArchlinuxImporter,
    ubuntu.UbuntuImporter,
    debian_oval.DebianOvalImporter,
    retiredotnet.RetireDotnetImporter,
    apache_httpd.ApacheHTTPDImporter,
    mozilla.MozillaImporter,
    gentoo.GentooImporter,
    istio.IstioImporter,
    project_kb_msr2019.ProjectKBMSRImporter,
    suse_scores.SUSESeverityScoreImporter,
    elixir_security.ElixirSecurityImporter,
    apache_tomcat.ApacheTomcatImporter,
    xen.XenImporter,
    ubuntu_usn.UbuntuUSNImporter,
    fireeye.FireyeImporter,
    apache_kafka.ApacheKafkaImporter,
    oss_fuzz.OSSFuzzImporter,
    ruby.RubyImporter,
    github_osv.GithubOSVImporter,
<<<<<<< HEAD
    curl.CurlImporter,
=======
    epss.EPSSImporter,
>>>>>>> 7c7aac00
]

IMPORTERS_REGISTRY = {x.qualified_name: x for x in IMPORTERS_REGISTRY}<|MERGE_RESOLUTION|>--- conflicted
+++ resolved
@@ -73,11 +73,8 @@
     oss_fuzz.OSSFuzzImporter,
     ruby.RubyImporter,
     github_osv.GithubOSVImporter,
-<<<<<<< HEAD
     curl.CurlImporter,
-=======
     epss.EPSSImporter,
->>>>>>> 7c7aac00
 ]
 
 IMPORTERS_REGISTRY = {x.qualified_name: x for x in IMPORTERS_REGISTRY}