#
# Copyright (c) nexB Inc. and others. All rights reserved.
# VulnerableCode is a trademark of nexB Inc.
# SPDX-License-Identifier: Apache-2.0
# See http://www.apache.org/licenses/LICENSE-2.0 for the license text.
# See https://github.com/nexB/vulnerablecode for support or download.
# See https://aboutcode.org for more information about nexB OSS projects.
#

from vulnerabilities.importers import alpine_linux
from vulnerabilities.importers import debian
from vulnerabilities.importers import github
from vulnerabilities.importers import gitlab
from vulnerabilities.importers import nginx
from vulnerabilities.importers import nvd
from vulnerabilities.importers import openssl
from vulnerabilities.importers import pypa
from vulnerabilities.importers import pysec
from vulnerabilities.importers import redhat

IMPORTERS_REGISTRY = [
    nginx.NginxImporter,
    alpine_linux.AlpineImporter,
    github.GitHubAPIImporter,
    nvd.NVDImporter,
    openssl.OpensslImporter,
    redhat.RedhatImporter,
    pysec.PyPIImporter,
    debian.DebianImporter,
<<<<<<< HEAD
    gitlab.GitLabAPIImporter,
    pypa.PyPaImporter,
=======
    gitlab.GitLabGitImporter,
>>>>>>> ec882055
]

IMPORTERS_REGISTRY = {x.qualified_name: x for x in IMPORTERS_REGISTRY}<|MERGE_RESOLUTION|>--- conflicted
+++ resolved
@@ -14,7 +14,6 @@
 from vulnerabilities.importers import nginx
 from vulnerabilities.importers import nvd
 from vulnerabilities.importers import openssl
-from vulnerabilities.importers import pypa
 from vulnerabilities.importers import pysec
 from vulnerabilities.importers import redhat
 
@@ -27,12 +26,7 @@
     redhat.RedhatImporter,
     pysec.PyPIImporter,
     debian.DebianImporter,
-<<<<<<< HEAD
-    gitlab.GitLabAPIImporter,
-    pypa.PyPaImporter,
-=======
     gitlab.GitLabGitImporter,
->>>>>>> ec882055
 ]
 
 IMPORTERS_REGISTRY = {x.qualified_name: x for x in IMPORTERS_REGISTRY}