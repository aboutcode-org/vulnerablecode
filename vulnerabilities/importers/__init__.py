--- conflicted
+++ resolved
@@ -33,11 +33,8 @@
 from vulnerabilities.importers import ubuntu_usn
 from vulnerabilities.importers import vulnrichment
 from vulnerabilities.importers import xen
-<<<<<<< HEAD
 from vulnerabilities.pipelines import VulnerableCodeBaseImporterPipeline
 from vulnerabilities.pipelines import almalinux_importer
-=======
->>>>>>> dcb0511c
 from vulnerabilities.pipelines import alpine_linux_importer
 from vulnerabilities.pipelines import github_importer
 from vulnerabilities.pipelines import gitlab_importer
@@ -67,65 +64,9 @@
 from vulnerabilities.pipelines.v2_importers import xen_importer as xen_importer_v2
 from vulnerabilities.utils import create_registry
 
-<<<<<<< HEAD
-IMPORTERS_REGISTRY = [
-    nvd_importer.NVDImporterPipeline,
-    github_importer.GitHubAPIImporterPipeline,
-    gitlab_importer.GitLabImporterPipeline,
-    github_osv.GithubOSVImporter,
-    pypa_importer.PyPaImporterPipeline,
-    npm_importer.NpmImporterPipeline,
-    nginx_importer.NginxImporterPipeline,
-    pysec_importer.PyPIImporterPipeline,
-    apache_tomcat.ApacheTomcatImporter,
-    postgresql.PostgreSQLImporter,
-    debian.DebianImporter,
-    curl.CurlImporter,
-    epss.EPSSImporter,
-    vulnrichment.VulnrichImporter,
-    alpine_linux_importer.AlpineLinuxImporterPipeline,
-    ruby.RubyImporter,
-    apache_kafka.ApacheKafkaImporter,
-    openssl.OpensslImporter,
-    redhat.RedhatImporter,
-    archlinux.ArchlinuxImporter,
-    ubuntu.UbuntuImporter,
-    debian_oval.DebianOvalImporter,
-    retiredotnet.RetireDotnetImporter,
-    apache_httpd.ApacheHTTPDImporter,
-    mozilla.MozillaImporter,
-    gentoo.GentooImporter,
-    istio.IstioImporter,
-    project_kb_msr2019.ProjectKBMSRImporter,
-    suse_scores.SUSESeverityScoreImporter,
-    elixir_security.ElixirSecurityImporter,
-    xen.XenImporter,
-    ubuntu_usn.UbuntuUSNImporter,
-    fireeye.FireyeImporter,
-    oss_fuzz.OSSFuzzImporter,
-    ruby.RubyImporter,
-    github_osv.GithubOSVImporter,
-    curl.CurlImporter,
-    epss.EPSSImporter,
-    vulnrichment.VulnrichImporter,
-    pypa_importer.PyPaImporterPipeline,
-    npm_importer.NpmImporterPipeline,
-    nginx_importer.NginxImporterPipeline,
-    gitlab_importer.GitLabImporterPipeline,
-    github_importer.GitHubAPIImporterPipeline,
-    nvd_importer.NVDImporterPipeline,
-    pysec_importer.PyPIImporterPipeline,
-    almalinux_importer.AlmalinuxImporterPipeline,
-    alpine_linux_importer.AlpineLinuxImporterPipeline,
-]
-
-IMPORTERS_REGISTRY = {
-    x.pipeline_id if issubclass(x, VulnerableCodeBaseImporterPipeline) else x.qualified_name: x
-    for x in IMPORTERS_REGISTRY
-}
-=======
 IMPORTERS_REGISTRY = create_registry(
     [
+        almalinux_importer.AlmalinuxImporterPipeline,
         archlinux_importer_v2.ArchLinuxImporterPipeline,
         nvd_importer_v2.NVDImporterPipeline,
         elixir_security_importer_v2.ElixirSecurityImporterPipeline,
@@ -178,5 +119,4 @@
         fireeye.FireyeImporter,
         oss_fuzz.OSSFuzzImporter,
     ]
-)
->>>>>>> dcb0511c
+)