--- conflicted
+++ resolved
@@ -73,11 +73,8 @@
     oss_fuzz.OSSFuzzImporter,
     ruby.RubyImporter,
     github_osv.GithubOSVImporter,
-<<<<<<< HEAD
     curl.CurlImporter,
-=======
     epss.EPSSImporter,
->>>>>>> 1561efec
 ]
 
 IMPORTERS_REGISTRY = {x.qualified_name: x for x in IMPORTERS_REGISTRY}