# Copyright (c) nexB Inc. and others. All rights reserved.
# http://nexb.com and https://github.com/nexB/vulnerablecode/
# The VulnerableCode software is licensed under the Apache License version 2.0.
# Data generated with VulnerableCode require an acknowledgment.
#
# You may not use this software except in compliance with the License.
# You may obtain a copy of the License at: http://apache.org/licenses/LICENSE-2.0
# Unless required by applicable law or agreed to in writing, software distributed
# under the License is distributed on an "AS IS" BASIS, WITHOUT WARRANTIES OR
# CONDITIONS OF ANY KIND, either express or implied. See the License for the
# specific language governing permissions and limitations under the License.
#
# When you publish or redistribute any data created with VulnerableCode or any VulnerableCode
# derivative work, you must accompany this data with the following acknowledgment:
#
#  Generated with VulnerableCode and provided on an "AS IS" BASIS, WITHOUT WARRANTIES
#  OR CONDITIONS OF ANY KIND, either express or implied. No content created from
#  VulnerableCode should be considered or used as legal advice. Consult an Attorney
#  for any legal advice.
#  VulnerableCode is a free software code scanning tool from nexB Inc. and others.
#  Visit https://github.com/nexB/vulnerablecode/ for support and download.

<<<<<<< HEAD
import re
import xml.etree.ElementTree as ET
from typing import Set
=======
import logging
from datetime import timezone
from typing import Iterable
from urllib.parse import urljoin
>>>>>>> 4dea6809

import defusedxml.ElementTree as DET
import requests
from dateutil import parser as dateparser
from packageurl import PackageURL
from univers.version_range import OpensslVersionRange
from univers.versions import OpensslVersion

<<<<<<< HEAD
from vulnerabilities.helpers import create_etag
from vulnerabilities.helpers import nearest_patched_package
from vulnerabilities.importer import AdvisoryData
=======
from vulnerabilities.importer import AdvisoryData
from vulnerabilities.importer import AffectedPackage
>>>>>>> 4dea6809
from vulnerabilities.importer import Importer
from vulnerabilities.importer import Reference
from vulnerabilities.importer import VulnerabilitySeverity
from vulnerabilities.severity_systems import SCORING_SYSTEMS

logger = logging.getLogger(__name__)


class OpensslImporter(Importer):
    spdx_license_expression = "Apache-2.0"
    license_url = "https://github.com/openssl/openssl/blob/master/LICENSE.txt"
    url = "https://www.openssl.org/news/vulnerabilities.xml"

<<<<<<< HEAD
    def updated_advisories(self) -> Set[AdvisoryData]:
        # Etags are like hashes of web responses. We maintain
        # (url, etag) mappings in the DB. `create_etag`  creates
        # (url, etag) pair. If a (url, etag) already exists then the code
        # skips processing the response further to avoid duplicate work
        if create_etag(data_src=self, url=self.url, etag_key="ETag"):
            raw_data = self.fetch()
            advisories = self.to_advisories(raw_data)
            return self.batch_advisories(advisories)

        return []

    def fetch(self):
        return requests.get(self.url).content

    @staticmethod
    def to_advisories(xml_response: str) -> Set[AdvisoryData]:
        advisories = []
        pkg_name = "openssl"
        pkg_type = "generic"
        root = ET.fromstring(xml_response)
        for element in root:
            if element.tag == "issue":
                cve_id = ""
                summary = ""
                safe_pkg_versions = []
                vuln_pkg_versions = []
                ref_urls = []
                for info in element:

                    if info.tag == "cve":
                        if info.attrib.get("name"):
                            cve_id = "CVE-" + info.attrib.get("name")

                        else:
                            continue

                    if cve_id == "CVE-2007-5502":
                        # This CVE has weird version "fips-1.1.2".This is
                        # probably a submodule. Skip this for now.
                        continue

                    if info.tag == "affects":
                        # Vulnerable package versions
                        vuln_pkg_versions.append(info.attrib.get("version"))

                    if info.tag == "fixed":
                        # Fixed package versions
                        safe_pkg_versions.append(info.attrib.get("version"))

                        if info:
                            commit_hash = info[0].attrib["hash"]
                            ref_urls.append(
                                Reference(
                                    url="https://github.com/openssl/openssl/commit/" + commit_hash
                                )
                            )
                    if info.tag == "description":
                        # Description
                        summary = re.sub(r"\s+", " ", info.text).strip()

                safe_purls = [
                    PackageURL(name=pkg_name, type=pkg_type, version=version)
                    for version in safe_pkg_versions
                ]
                vuln_purls = [
                    PackageURL(name=pkg_name, type=pkg_type, version=version)
                    for version in vuln_pkg_versions
                ]

                advisory = Advisory(
                    vulnerability_id=cve_id,
                    summary=summary,
                    affected_packages=nearest_patched_package(vuln_purls, safe_purls),
                    references=ref_urls,
=======
    def fetch(self):
        response = requests.get(url=self.url)
        if not response.status_code == 200:
            logger.error(f"Error while fetching {self.url}: {response.status_code}")
            return
        return response.content

    def advisory_data(self) -> Iterable[AdvisoryData]:
        xml_response = self.fetch()
        return parse_vulnerabilities(xml_response)


def parse_vulnerabilities(xml_response) -> Iterable[AdvisoryData]:
    root = DET.fromstring(xml_response)
    for xml_issue in root:
        if xml_issue.tag == "issue":
            advisory = to_advisory_data(xml_issue)
            if advisory:
                yield advisory


def to_advisory_data(xml_issue) -> AdvisoryData:
    """
    Return AdvisoryData from given xml_issue
    """

    purl = PackageURL(type="openssl", name="openssl")
    cve = advisory_url = severity = summary = None
    safe_pkg_versions = {}
    vuln_pkg_versions_by_base_version = {}
    aliases = []
    references = []
    affected_packages = []
    date_published = xml_issue.attrib["public"].strip()

    for info in xml_issue:
        if info.tag == "impact":
            severity = VulnerabilitySeverity(
                system=SCORING_SYSTEMS["generic_textual"], value=info.attrib["severity"]
            )

        elif info.tag == "advisory":
            advisory_url = info.attrib["url"]
            if not advisory_url.startswith("https://web.archive.org"):
                advisory_url = urljoin("https://www.openssl.org", advisory_url)

        elif info.tag == "cve":
            cve = info.attrib.get("name")
            # use made up alias to compensate for case when advisory doesn't have CVE-ID
            madeup_alias = f"VC-OPENSSL-{date_published}"
            if cve:
                cve = f"CVE-{cve}"
                madeup_alias = f"{madeup_alias}-{cve}"
                aliases.append(cve)
                references.append(Reference(reference_id=cve))
            aliases.append(madeup_alias)

        elif info.tag == "affects":
            affected_base = info.attrib["base"]
            affected_version = info.attrib["version"]
            if affected_base.startswith("fips"):
                logger.error(
                    f"{affected_base!r} is a OpenSSL-FIPS Object Module and isn't supported by OpensslImporter. Use a different importer."
                )
                return
            if affected_base in vuln_pkg_versions_by_base_version:
                vuln_pkg_versions_by_base_version[affected_base].append(affected_version)
            else:
                vuln_pkg_versions_by_base_version[affected_base] = [affected_version]

        elif info.tag == "fixed":
            fixed_base = info.attrib["base"]
            fixed_version = info.attrib["version"]
            safe_pkg_versions[fixed_base] = fixed_version
            for commit in info:
                commit_hash = commit.attrib["hash"]
                references.append(
                    Reference(
                        url=urljoin("https://github.com/openssl/openssl/commit/", commit_hash)
                    )
>>>>>>> 4dea6809
                )

        elif info.tag == "description":
            summary = " ".join(info.text.split())

        elif info.tag in ("reported", "problemtype", "title"):
            # as of now, these info isn't useful for AdvisoryData
            # for more see: https://github.com/nexB/vulnerablecode/issues/688
            continue
        else:
            logger.error(
                f"{info.tag!r} is a newly introduced tag. Modify the importer to make use of this new info."
            )

    for base_version, affected_versions in vuln_pkg_versions_by_base_version.items():
        affected_version_range = OpensslVersionRange.from_versions(affected_versions)
        fixed_version = None
        if base_version in safe_pkg_versions:
            fixed_version = OpensslVersion(safe_pkg_versions[base_version])
        affected_package = AffectedPackage(
            package=purl,
            affected_version_range=affected_version_range,
            fixed_version=fixed_version,
        )
        affected_packages.append(affected_package)

    if severity and advisory_url:
        references.append(Reference(url=advisory_url, severities=[severity]))
    elif advisory_url:
        references.append(Reference(url=advisory_url))

    parsed_date_published = dateparser.parse(date_published, yearfirst=True).replace(
        tzinfo=timezone.utc
    )

    return AdvisoryData(
        aliases=aliases,
        summary=summary,
        affected_packages=affected_packages,
        references=references,
        date_published=parsed_date_published,
    )<|MERGE_RESOLUTION|>--- conflicted
+++ resolved
@@ -20,16 +20,10 @@
 #  VulnerableCode is a free software code scanning tool from nexB Inc. and others.
 #  Visit https://github.com/nexB/vulnerablecode/ for support and download.
 
-<<<<<<< HEAD
-import re
-import xml.etree.ElementTree as ET
-from typing import Set
-=======
 import logging
 from datetime import timezone
 from typing import Iterable
 from urllib.parse import urljoin
->>>>>>> 4dea6809
 
 import defusedxml.ElementTree as DET
 import requests
@@ -38,14 +32,8 @@
 from univers.version_range import OpensslVersionRange
 from univers.versions import OpensslVersion
 
-<<<<<<< HEAD
-from vulnerabilities.helpers import create_etag
-from vulnerabilities.helpers import nearest_patched_package
-from vulnerabilities.importer import AdvisoryData
-=======
 from vulnerabilities.importer import AdvisoryData
 from vulnerabilities.importer import AffectedPackage
->>>>>>> 4dea6809
 from vulnerabilities.importer import Importer
 from vulnerabilities.importer import Reference
 from vulnerabilities.importer import VulnerabilitySeverity
@@ -59,83 +47,6 @@
     license_url = "https://github.com/openssl/openssl/blob/master/LICENSE.txt"
     url = "https://www.openssl.org/news/vulnerabilities.xml"
 
-<<<<<<< HEAD
-    def updated_advisories(self) -> Set[AdvisoryData]:
-        # Etags are like hashes of web responses. We maintain
-        # (url, etag) mappings in the DB. `create_etag`  creates
-        # (url, etag) pair. If a (url, etag) already exists then the code
-        # skips processing the response further to avoid duplicate work
-        if create_etag(data_src=self, url=self.url, etag_key="ETag"):
-            raw_data = self.fetch()
-            advisories = self.to_advisories(raw_data)
-            return self.batch_advisories(advisories)
-
-        return []
-
-    def fetch(self):
-        return requests.get(self.url).content
-
-    @staticmethod
-    def to_advisories(xml_response: str) -> Set[AdvisoryData]:
-        advisories = []
-        pkg_name = "openssl"
-        pkg_type = "generic"
-        root = ET.fromstring(xml_response)
-        for element in root:
-            if element.tag == "issue":
-                cve_id = ""
-                summary = ""
-                safe_pkg_versions = []
-                vuln_pkg_versions = []
-                ref_urls = []
-                for info in element:
-
-                    if info.tag == "cve":
-                        if info.attrib.get("name"):
-                            cve_id = "CVE-" + info.attrib.get("name")
-
-                        else:
-                            continue
-
-                    if cve_id == "CVE-2007-5502":
-                        # This CVE has weird version "fips-1.1.2".This is
-                        # probably a submodule. Skip this for now.
-                        continue
-
-                    if info.tag == "affects":
-                        # Vulnerable package versions
-                        vuln_pkg_versions.append(info.attrib.get("version"))
-
-                    if info.tag == "fixed":
-                        # Fixed package versions
-                        safe_pkg_versions.append(info.attrib.get("version"))
-
-                        if info:
-                            commit_hash = info[0].attrib["hash"]
-                            ref_urls.append(
-                                Reference(
-                                    url="https://github.com/openssl/openssl/commit/" + commit_hash
-                                )
-                            )
-                    if info.tag == "description":
-                        # Description
-                        summary = re.sub(r"\s+", " ", info.text).strip()
-
-                safe_purls = [
-                    PackageURL(name=pkg_name, type=pkg_type, version=version)
-                    for version in safe_pkg_versions
-                ]
-                vuln_purls = [
-                    PackageURL(name=pkg_name, type=pkg_type, version=version)
-                    for version in vuln_pkg_versions
-                ]
-
-                advisory = Advisory(
-                    vulnerability_id=cve_id,
-                    summary=summary,
-                    affected_packages=nearest_patched_package(vuln_purls, safe_purls),
-                    references=ref_urls,
-=======
     def fetch(self):
         response = requests.get(url=self.url)
         if not response.status_code == 200:
@@ -216,7 +127,6 @@
                     Reference(
                         url=urljoin("https://github.com/openssl/openssl/commit/", commit_hash)
                     )
->>>>>>> 4dea6809
                 )
 
         elif info.tag == "description":
