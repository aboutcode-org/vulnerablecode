#
# Copyright (c) nexB Inc. and others. All rights reserved.
# VulnerableCode is a trademark of nexB Inc.
# SPDX-License-Identifier: Apache-2.0
# See http://www.apache.org/licenses/LICENSE-2.0 for the license text.
# See https://github.com/nexB/vulnerablecode for support or download.
# See https://aboutcode.org for more information about nexB OSS projects.
#

from vulnerabilities.improvers import valid_versions
from vulnerabilities.improvers import vulnerability_status
from vulnerabilities.pipelines import VulnerableCodePipeline
from vulnerabilities.pipelines import enhance_with_exploitdb
from vulnerabilities.pipelines import enhance_with_kev
from vulnerabilities.pipelines import enhance_with_metasploit
from vulnerabilities.pipelines import flag_ghost_packages

IMPROVERS_REGISTRY = [
    valid_versions.GitHubBasicImprover,
    valid_versions.GitLabBasicImprover,
    valid_versions.NginxBasicImprover,
    valid_versions.ApacheHTTPDImprover,
    valid_versions.DebianBasicImprover,
    valid_versions.NpmImprover,
    valid_versions.ElixirImprover,
    valid_versions.ApacheTomcatImprover,
    valid_versions.ApacheKafkaImprover,
    valid_versions.IstioImprover,
    valid_versions.DebianOvalImprover,
    valid_versions.UbuntuOvalImprover,
    valid_versions.OSSFuzzImprover,
    valid_versions.RubyImprover,
    valid_versions.GithubOSVImprover,
    vulnerability_status.VulnerabilityStatusImprover,
<<<<<<< HEAD
    valid_versions.RockyLinuxImprover,
    vulnerability_kev.VulnerabilityKevImprover,
=======
    valid_versions.CurlImprover,
    flag_ghost_packages.FlagGhostPackagePipeline,
    enhance_with_kev.VulnerabilityKevPipeline,
    enhance_with_metasploit.MetasploitImproverPipeline,
    enhance_with_exploitdb.ExploitDBImproverPipeline,
>>>>>>> bcf02ac5
]

IMPROVERS_REGISTRY = {
    x.pipeline_id if issubclass(x, VulnerableCodePipeline) else x.qualified_name: x
    for x in IMPROVERS_REGISTRY
}<|MERGE_RESOLUTION|>--- conflicted
+++ resolved
@@ -32,16 +32,12 @@
     valid_versions.RubyImprover,
     valid_versions.GithubOSVImprover,
     vulnerability_status.VulnerabilityStatusImprover,
-<<<<<<< HEAD
     valid_versions.RockyLinuxImprover,
-    vulnerability_kev.VulnerabilityKevImprover,
-=======
     valid_versions.CurlImprover,
     flag_ghost_packages.FlagGhostPackagePipeline,
     enhance_with_kev.VulnerabilityKevPipeline,
     enhance_with_metasploit.MetasploitImproverPipeline,
     enhance_with_exploitdb.ExploitDBImproverPipeline,
->>>>>>> bcf02ac5
 ]
 
 IMPROVERS_REGISTRY = {
