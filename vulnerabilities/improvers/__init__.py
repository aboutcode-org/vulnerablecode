#
# Copyright (c) nexB Inc. and others. All rights reserved.
# VulnerableCode is a trademark of nexB Inc.
# SPDX-License-Identifier: Apache-2.0
# See http://www.apache.org/licenses/LICENSE-2.0 for the license text.
# See https://github.com/aboutcode-org/vulnerablecode for support or download.
# See https://aboutcode.org for more information about nexB OSS projects.
#

from vulnerabilities.improvers import valid_versions
from vulnerabilities.improvers import vulnerability_status
from vulnerabilities.pipelines import add_cvss31_to_CVEs
from vulnerabilities.pipelines import compute_advisory_todo
from vulnerabilities.pipelines import compute_package_risk
from vulnerabilities.pipelines import compute_package_version_rank
from vulnerabilities.pipelines import enhance_with_exploitdb
from vulnerabilities.pipelines import enhance_with_kev
from vulnerabilities.pipelines import enhance_with_metasploit
from vulnerabilities.pipelines import flag_ghost_packages
from vulnerabilities.pipelines import populate_vulnerability_summary_pipeline
from vulnerabilities.pipelines import remove_duplicate_advisories
from vulnerabilities.pipelines.v2_improvers import compute_advisory_todo as compute_advisory_todo_v2
from vulnerabilities.pipelines.v2_improvers import compute_package_risk as compute_package_risk_v2
from vulnerabilities.pipelines.v2_improvers import (
    computer_package_version_rank as compute_version_rank_v2,
)
from vulnerabilities.pipelines.v2_improvers import enhance_with_exploitdb as exploitdb_v2
from vulnerabilities.pipelines.v2_improvers import enhance_with_kev as enhance_with_kev_v2
from vulnerabilities.pipelines.v2_improvers import (
    enhance_with_metasploit as enhance_with_metasploit_v2,
)
from vulnerabilities.pipelines.v2_improvers import flag_ghost_packages as flag_ghost_packages_v2
from vulnerabilities.utils import create_registry

<<<<<<< HEAD
IMPROVERS_REGISTRY = [
    valid_versions.GitHubBasicImprover,
    valid_versions.GitLabBasicImprover,
    valid_versions.NginxBasicImprover,
    valid_versions.ApacheHTTPDImprover,
    valid_versions.DebianBasicImprover,
    valid_versions.NpmImprover,
    valid_versions.ElixirImprover,
    valid_versions.ApacheTomcatImprover,
    valid_versions.ApacheKafkaImprover,
    valid_versions.IstioImprover,
    valid_versions.DebianOvalImprover,
    valid_versions.UbuntuOvalImprover,
    valid_versions.OSSFuzzImprover,
    valid_versions.RubyImprover,
    valid_versions.GithubOSVImprover,
    vulnerability_status.VulnerabilityStatusImprover,
    valid_versions.AlmaImprover,
    valid_versions.CurlImprover,
    flag_ghost_packages.FlagGhostPackagePipeline,
    enhance_with_kev.VulnerabilityKevPipeline,
    enhance_with_metasploit.MetasploitImproverPipeline,
    enhance_with_exploitdb.ExploitDBImproverPipeline,
    compute_package_risk.ComputePackageRiskPipeline,
    compute_package_version_rank.ComputeVersionRankPipeline,
    collect_commits.CollectFixCommitsPipeline,
    add_cvss31_to_CVEs.CVEAdvisoryMappingPipeline,
    remove_duplicate_advisories.RemoveDuplicateAdvisoriesPipeline,
    populate_vulnerability_summary_pipeline.PopulateVulnerabilitySummariesPipeline,
]

IMPROVERS_REGISTRY = {
    x.pipeline_id if issubclass(x, VulnerableCodePipeline) else x.qualified_name: x
    for x in IMPROVERS_REGISTRY
}
=======
IMPROVERS_REGISTRY = create_registry(
    [
        valid_versions.GitHubBasicImprover,
        valid_versions.GitLabBasicImprover,
        valid_versions.NginxBasicImprover,
        valid_versions.ApacheHTTPDImprover,
        valid_versions.DebianBasicImprover,
        valid_versions.NpmImprover,
        valid_versions.ElixirImprover,
        valid_versions.ApacheTomcatImprover,
        valid_versions.ApacheKafkaImprover,
        valid_versions.IstioImprover,
        valid_versions.DebianOvalImprover,
        valid_versions.UbuntuOvalImprover,
        valid_versions.OSSFuzzImprover,
        valid_versions.RubyImprover,
        valid_versions.GithubOSVImprover,
        vulnerability_status.VulnerabilityStatusImprover,
        valid_versions.CurlImprover,
        flag_ghost_packages.FlagGhostPackagePipeline,
        enhance_with_kev.VulnerabilityKevPipeline,
        enhance_with_metasploit.MetasploitImproverPipeline,
        enhance_with_exploitdb.ExploitDBImproverPipeline,
        compute_package_risk.ComputePackageRiskPipeline,
        compute_package_version_rank.ComputeVersionRankPipeline,
        add_cvss31_to_CVEs.CVEAdvisoryMappingPipeline,
        remove_duplicate_advisories.RemoveDuplicateAdvisoriesPipeline,
        populate_vulnerability_summary_pipeline.PopulateVulnerabilitySummariesPipeline,
        exploitdb_v2.ExploitDBImproverPipeline,
        enhance_with_kev_v2.VulnerabilityKevPipeline,
        flag_ghost_packages_v2.FlagGhostPackagePipeline,
        enhance_with_metasploit_v2.MetasploitImproverPipeline,
        compute_package_risk_v2.ComputePackageRiskPipeline,
        compute_version_rank_v2.ComputeVersionRankPipeline,
        compute_advisory_todo_v2.ComputeToDo,
        compute_advisory_todo.ComputeToDo,
    ]
)
>>>>>>> dcb0511c
<|MERGE_RESOLUTION|>--- conflicted
+++ resolved
@@ -32,45 +32,9 @@
 from vulnerabilities.pipelines.v2_improvers import flag_ghost_packages as flag_ghost_packages_v2
 from vulnerabilities.utils import create_registry
 
-<<<<<<< HEAD
-IMPROVERS_REGISTRY = [
-    valid_versions.GitHubBasicImprover,
-    valid_versions.GitLabBasicImprover,
-    valid_versions.NginxBasicImprover,
-    valid_versions.ApacheHTTPDImprover,
-    valid_versions.DebianBasicImprover,
-    valid_versions.NpmImprover,
-    valid_versions.ElixirImprover,
-    valid_versions.ApacheTomcatImprover,
-    valid_versions.ApacheKafkaImprover,
-    valid_versions.IstioImprover,
-    valid_versions.DebianOvalImprover,
-    valid_versions.UbuntuOvalImprover,
-    valid_versions.OSSFuzzImprover,
-    valid_versions.RubyImprover,
-    valid_versions.GithubOSVImprover,
-    vulnerability_status.VulnerabilityStatusImprover,
-    valid_versions.AlmaImprover,
-    valid_versions.CurlImprover,
-    flag_ghost_packages.FlagGhostPackagePipeline,
-    enhance_with_kev.VulnerabilityKevPipeline,
-    enhance_with_metasploit.MetasploitImproverPipeline,
-    enhance_with_exploitdb.ExploitDBImproverPipeline,
-    compute_package_risk.ComputePackageRiskPipeline,
-    compute_package_version_rank.ComputeVersionRankPipeline,
-    collect_commits.CollectFixCommitsPipeline,
-    add_cvss31_to_CVEs.CVEAdvisoryMappingPipeline,
-    remove_duplicate_advisories.RemoveDuplicateAdvisoriesPipeline,
-    populate_vulnerability_summary_pipeline.PopulateVulnerabilitySummariesPipeline,
-]
-
-IMPROVERS_REGISTRY = {
-    x.pipeline_id if issubclass(x, VulnerableCodePipeline) else x.qualified_name: x
-    for x in IMPROVERS_REGISTRY
-}
-=======
 IMPROVERS_REGISTRY = create_registry(
     [
+        valid_versions.AlmaImprover,
         valid_versions.GitHubBasicImprover,
         valid_versions.GitLabBasicImprover,
         valid_versions.NginxBasicImprover,
@@ -106,5 +70,4 @@
         compute_advisory_todo_v2.ComputeToDo,
         compute_advisory_todo.ComputeToDo,
     ]
-)
->>>>>>> dcb0511c
+)