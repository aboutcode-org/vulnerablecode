#
# Copyright (c) nexB Inc. and others. All rights reserved.
# VulnerableCode is a trademark of nexB Inc.
# SPDX-License-Identifier: Apache-2.0
# See http://www.apache.org/licenses/LICENSE-2.0 for the license text.
# See https://github.com/nexB/vulnerablecode for support or download.
# See https://aboutcode.org for more information about nexB OSS projects.
#

import dataclasses
import logging
from datetime import datetime
from typing import Iterable
from typing import List
from typing import Optional

from django.db.models import Q
from django.db.models.query import QuerySet
from fetchcode import package_versions
from packageurl import PackageURL
from univers.versions import NginxVersion

from vulnerabilities.importer import AdvisoryData
from vulnerabilities.importer import AffectedPackage
from vulnerabilities.importer import Importer
from vulnerabilities.importer import UnMergeablePackageError
from vulnerabilities.importers.apache_httpd import ApacheHTTPDImporter
from vulnerabilities.importers.apache_kafka import ApacheKafkaImporter
from vulnerabilities.importers.apache_tomcat import ApacheTomcatImporter
from vulnerabilities.importers.curl import CurlImporter
from vulnerabilities.importers.debian import DebianImporter
from vulnerabilities.importers.debian_oval import DebianOvalImporter
from vulnerabilities.importers.elixir_security import ElixirSecurityImporter
from vulnerabilities.importers.github_osv import GithubOSVImporter
from vulnerabilities.importers.istio import IstioImporter
from vulnerabilities.importers.oss_fuzz import OSSFuzzImporter
from vulnerabilities.importers.rockylinux import RockyLinuxImporter
from vulnerabilities.importers.ruby import RubyImporter
from vulnerabilities.importers.ubuntu import UbuntuImporter
from vulnerabilities.improver import MAX_CONFIDENCE
from vulnerabilities.improver import Improver
from vulnerabilities.improver import Inference
from vulnerabilities.models import Advisory
from vulnerabilities.pipelines import VulnerableCodeBaseImporterPipeline
from vulnerabilities.pipelines.github_importer import GitHubAPIImporterPipeline
from vulnerabilities.pipelines.gitlab_importer import GitLabImporterPipeline
from vulnerabilities.pipelines.nginx_importer import NginxImporterPipeline
from vulnerabilities.pipelines.npm_importer import NpmImporterPipeline
from vulnerabilities.utils import AffectedPackage as LegacyAffectedPackage
from vulnerabilities.utils import clean_nginx_git_tag
from vulnerabilities.utils import get_affected_packages_by_patched_package
from vulnerabilities.utils import is_vulnerable_nginx_version
from vulnerabilities.utils import nearest_patched_package
from vulnerabilities.utils import resolve_version_range
from vulnerabilities.utils import update_purl_version

logger = logging.getLogger(__name__)


@dataclasses.dataclass(order=True, init=False)
class ValidVersionImprover(Improver):
    importer: Importer
    ignorable_versions: List[str] = dataclasses.field(default_factory=list)

    @property
    def interesting_advisories(self) -> QuerySet:
        if issubclass(self.importer, VulnerableCodeBaseImporterPipeline):
            return Advisory.objects.filter(Q(created_by=self.importer.pipeline_id)).paginated()
        return Advisory.objects.filter(Q(created_by=self.importer.qualified_name)).paginated()

    def get_package_versions(
        self, package_url: PackageURL, until: Optional[datetime] = None
    ) -> List[str]:
        """
        Return a list of versions published before `until` for the `package_url`
        """
        versions = package_versions.versions(str(package_url))
        versions_before_until = []
        for version in versions or []:
            if until and version.release_date and version.release_date > until:
                continue
            versions_before_until.append(version.value)

        return versions_before_until

    def get_inferences(self, advisory_data: AdvisoryData) -> Iterable[Inference]:
        """
        Yield Inferences for the given advisory data
        """
        mergable = True
        if not advisory_data.affected_packages:
            return

        try:
            purl, affected_version_ranges, fixed_versions = AffectedPackage.merge(
                advisory_data.affected_packages
            )
        except UnMergeablePackageError:
            logger.error(f"Cannot merge with different purls {advisory_data.affected_packages!r}")
            mergable = False

        if not mergable:
            for affected_package in advisory_data.affected_packages:
                purl = affected_package.package
                affected_version_range = affected_package.affected_version_range
                fixed_version = affected_package.fixed_version
                pkg_type = purl.type
                pkg_namespace = purl.namespace
                pkg_name = purl.name
                if not affected_version_range and fixed_version:
                    yield Inference.from_advisory_data(
                        advisory_data,  # We are getting all valid versions to get this inference
                        confidence=MAX_CONFIDENCE,
                        affected_purls=[],
                        fixed_purl=PackageURL(
                            type=pkg_type,
                            namespace=pkg_namespace,
                            name=pkg_name,
                            version=str(fixed_version),
                        ),
                    )
                else:
                    valid_versions = self.get_package_versions(
                        package_url=purl, until=advisory_data.date_published
                    )
                    yield from self.generate_inferences(
                        affected_version_range=affected_version_range,
                        pkg_type=pkg_type,
                        pkg_namespace=pkg_namespace,
                        pkg_name=pkg_name,
                        valid_versions=valid_versions,
                        advisory_data=advisory_data,
                    )

        else:
            pkg_type = purl.type
            pkg_namespace = purl.namespace
            pkg_name = purl.name
            pkg_qualifiers = purl.qualifiers
            fixed_purls = [
                PackageURL(
                    type=pkg_type,
                    namespace=pkg_namespace,
                    name=pkg_name,
                    version=str(version),
                    qualifiers=pkg_qualifiers,
                )
                for version in fixed_versions
            ]
            if not affected_version_ranges:
                for fixed_purl in fixed_purls or []:
                    yield Inference.from_advisory_data(
                        advisory_data,  # We are getting all valid versions to get this inference
                        confidence=MAX_CONFIDENCE,
                        affected_purls=[],
                        fixed_purl=fixed_purl,
                    )
            else:
                valid_versions = self.get_package_versions(
                    package_url=purl, until=advisory_data.date_published
                )
                for affected_version_range in affected_version_ranges:
                    yield from self.generate_inferences(
                        affected_version_range=affected_version_range,
                        pkg_type=pkg_type,
                        pkg_namespace=pkg_namespace,
                        pkg_name=pkg_name,
                        valid_versions=valid_versions,
                        advisory_data=advisory_data,
                    )

    def generate_inferences(
        self,
        affected_version_range,
        pkg_type,
        pkg_namespace,
        pkg_name,
        valid_versions,
        advisory_data,
    ):
        """
        Generate Inferences for the given `affected_version_range` and `valid_versions`
        """
        aff_vers, unaff_vers = resolve_version_range(
            affected_version_range=affected_version_range,
            ignorable_versions=self.ignorable_versions,
            package_versions=valid_versions,
        )

        affected_purls = list(
            self.expand_verion_range_to_purls(pkg_type, pkg_namespace, pkg_name, aff_vers)
        )

        unaffected_purls = list(
            self.expand_verion_range_to_purls(pkg_type, pkg_namespace, pkg_name, unaff_vers)
        )

        affected_packages: List[LegacyAffectedPackage] = nearest_patched_package(
            vulnerable_packages=affected_purls, resolved_packages=unaffected_purls
        )

        for (
            fixed_package,
            affected_purls,
        ) in get_affected_packages_by_patched_package(affected_packages).items():
            yield Inference.from_advisory_data(
                advisory_data,
                confidence=100,  # We are getting all valid versions to get this inference
                affected_purls=affected_purls,
                fixed_purl=fixed_package,
            )

    def expand_verion_range_to_purls(self, pkg_type, pkg_namespace, pkg_name, versions):
        for version in versions:
            yield PackageURL(type=pkg_type, namespace=pkg_namespace, name=pkg_name, version=version)


class NginxBasicImprover(Improver):
    """
    Improve Nginx data by fetching the its GitHub repo versions and resolving
    the vulnerable ranges.
    """

    @property
    def interesting_advisories(self) -> QuerySet:
        return Advisory.objects.filter(created_by=NginxImporterPipeline.pipeline_id).paginated()

    def get_inferences(self, advisory_data: AdvisoryData) -> Iterable[Inference]:
        all_versions = list(self.fetch_nginx_version_from_git_tags())
        yield from self.get_inferences_from_versions(
            advisory_data=advisory_data, all_versions=all_versions
        )

    def get_inferences_from_versions(
        self, advisory_data: AdvisoryData, all_versions: List[str]
    ) -> Iterable[Inference]:
        """
        Yield inferences given an ``advisory_data`` and a ``all_versions``.
        """

        try:
            purl, affected_version_ranges, fixed_versions = AffectedPackage.merge(
                advisory_data.affected_packages
            )
        except UnMergeablePackageError:
            logger.error(
                f"NginxBasicImprover: Cannot merge with different purls: "
                f"{advisory_data.affected_packages!r}"
            )
            return iter([])

        affected_purls = []
        for affected_version_range in affected_version_ranges:
            for version in all_versions:
                # FIXME: we should reference an NginxVersion tbd in univers
                version = NginxVersion(version)
                if is_vulnerable_nginx_version(
                    version=version,
                    affected_version_range=affected_version_range,
                    fixed_versions=fixed_versions,
                ):
                    new_purl = update_purl_version(purl=purl, version=str(version))
                    affected_purls.append(new_purl)

        # TODO: This also yields with a lower fixed version, maybe we should
        # only yield fixes that are upgrades ?
        for fixed_version in fixed_versions:
            fixed_purl = update_purl_version(purl=purl, version=str(fixed_version))

            yield Inference.from_advisory_data(
                advisory_data,
                # TODO: is 90 a correct confidence??
                confidence=90,
                affected_purls=affected_purls,
                fixed_purl=fixed_purl,
            )

    def fetch_nginx_version_from_git_tags(self):
        """
        Yield all nginx version from its git tags.
        """
        nginx_versions = package_versions.versions("pkg:github/nginx/nginx")
        for version in nginx_versions or []:
            cleaned = clean_nginx_git_tag(version.value)
            yield cleaned


class ApacheHTTPDImprover(ValidVersionImprover):
    importer = ApacheHTTPDImporter
    ignorable_versions = {
        "AGB_BEFORE_AAA_CHANGES",
        "APACHE_1_2b1",
        "APACHE_1_2b10",
        "APACHE_1_2b11",
        "APACHE_1_2b2",
        "APACHE_1_2b3",
        "APACHE_1_2b4",
        "APACHE_1_2b5",
        "APACHE_1_2b6",
        "APACHE_1_2b7",
        "APACHE_1_2b8",
        "APACHE_1_2b9",
        "APACHE_1_3_PRE_NT",
        "APACHE_1_3a1",
        "APACHE_1_3b1",
        "APACHE_1_3b2",
        "APACHE_1_3b3",
        "APACHE_1_3b5",
        "APACHE_1_3b6",
        "APACHE_1_3b7",
        "APACHE_2_0_2001_02_09",
        "APACHE_2_0_52_WROWE_RC1",
        "APACHE_2_0_ALPHA",
        "APACHE_2_0_ALPHA_2",
        "APACHE_2_0_ALPHA_3",
        "APACHE_2_0_ALPHA_4",
        "APACHE_2_0_ALPHA_5",
        "APACHE_2_0_ALPHA_6",
        "APACHE_2_0_ALPHA_7",
        "APACHE_2_0_ALPHA_8",
        "APACHE_2_0_ALPHA_9",
        "APACHE_2_0_BETA_CANDIDATE_1",
        "APACHE_BIG_SYMBOL_RENAME_POST",
        "APACHE_BIG_SYMBOL_RENAME_PRE",
        "CHANGES",
        "HTTPD_LDAP_1_0_0",
        "INITIAL",
        "MOD_SSL_2_8_3",
        "PCRE_3_9",
        "POST_APR_SPLIT",
        "PRE_APR_CHANGES",
        "STRIKER_2_0_51_RC1",
        "STRIKER_2_0_51_RC2",
        "STRIKER_2_1_0_RC1",
        "WROWE_2_0_43_PRE1",
        "apache-1_3-merge-1-post",
        "apache-1_3-merge-1-pre",
        "apache-1_3-merge-2-post",
        "apache-1_3-merge-2-pre",
        "apache-apr-merge-3",
        "apache-doc-split-01",
        "dg_last_1_2_doc_merge",
        "djg-apache-nspr-07",
        "djg_nspr_split",
        "moving_to_httpd_module",
        "mpm-3",
        "mpm-merge-1",
        "mpm-merge-2",
        "post_ajp_proxy",
        "pre_ajp_proxy",
    }


class ApacheTomcatImprover(ValidVersionImprover):
    importer = ApacheTomcatImporter
    ignorable_versions = []


class ApacheKafkaImprover(ValidVersionImprover):
    importer = ApacheKafkaImporter
    ignorable_versions = []


class DebianBasicImprover(ValidVersionImprover):
    importer = DebianImporter
    ignorable_versions = []


class GitLabBasicImprover(ValidVersionImprover):
    importer = GitLabImporterPipeline
    ignorable_versions = []


class GitHubBasicImprover(ValidVersionImprover):
    importer = GitHubAPIImporterPipeline
    ignorable_versions = frozenset(
        [
            "0.1-bulbasaur",
            "0.1-charmander",
            "0.3m1",
            "0.3m2",
            "0.3m3",
            "0.3m4",
            "0.3m5",
            "0.4m1",
            "0.4m2",
            "0.4m3",
            "0.4m4",
            "0.4m5",
            "0.5m1",
            "0.5m2",
            "0.5m3",
            "0.5m4",
            "0.5m5",
            "0.6m1",
            "0.6m2",
            "0.6m3",
            "0.6m4",
            "0.6m5",
            "0.6m6",
            "0.7.10p1",
            "0.7.11p1",
            "0.7.11p2",
            "0.7.11p3",
            "0.8.1p1",
            "0.8.3p1",
            "0.8.4p1",
            "0.8.4p2",
            "0.8.6p1",
            "0.8.7p1",
            "0.9-doduo",
            "0.9-eevee",
            "0.9-fearow",
            "0.9-gyarados",
            "0.9-horsea",
            "0.9-ivysaur",
            "2013-01-21T20:33:09+0100",
            "2013-01-23T17:11:52+0100",
            "2013-02-01T20:50:46+0100",
            "2013-02-02T19:59:03+0100",
            "2013-02-02T20:23:17+0100",
            "2013-02-08T17:40:57+0000",
            "2013-03-27T16:32:26+0100",
            "2013-05-09T12:47:53+0200",
            "2013-05-10T17:55:56+0200",
            "2013-05-14T20:16:05+0200",
            "2013-06-01T10:32:51+0200",
            "2013-07-19T09:11:08+0000",
            "2013-08-12T21:48:56+0200",
            "2013-09-11T19-27-10",
            "2013-12-23T17-51-15",
            "2014-01-12T15-52-10",
            "2.0.1rc2-git",
            "3.0.0b3-",
            "3.0b6dev-r41684",
            "-class.-jw.util.version.Version-",
            "vulnerabilities",
        ]
    )


class NpmImprover(ValidVersionImprover):
    importer = NpmImporterPipeline
    ignorable_versions = []


class ElixirImprover(ValidVersionImprover):
    importer = ElixirSecurityImporter
    ignorable_versions = []


class IstioImprover(ValidVersionImprover):
    importer = IstioImporter
    ignorable_versions = []


class DebianOvalImprover(ValidVersionImprover):
    importer = DebianOvalImporter
    ignorable_versions = []


class UbuntuOvalImprover(ValidVersionImprover):
    importer = UbuntuImporter
    ignorable_versions = []


class OSSFuzzImprover(ValidVersionImprover):
    importer = OSSFuzzImporter
    ignorable_versions = []


class RubyImprover(ValidVersionImprover):
    importer = RubyImporter
    ignorable_versions = []


class GithubOSVImprover(ValidVersionImprover):
    importer = GithubOSVImporter
    ignorable_versions = []


<<<<<<< HEAD
class RockyLinuxImprover(ValidVersionImprover):
    importer = RockyLinuxImporter
=======
class CurlImprover(ValidVersionImprover):
    importer = CurlImporter
>>>>>>> bcf02ac5
    ignorable_versions = []<|MERGE_RESOLUTION|>--- conflicted
+++ resolved
@@ -479,11 +479,10 @@
     ignorable_versions = []
 
 
-<<<<<<< HEAD
 class RockyLinuxImprover(ValidVersionImprover):
     importer = RockyLinuxImporter
-=======
+    ignorable_versions = []
+    
 class CurlImprover(ValidVersionImprover):
     importer = CurlImporter
->>>>>>> bcf02ac5
     ignorable_versions = []