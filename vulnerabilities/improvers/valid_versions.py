#
# Copyright (c) nexB Inc. and others. All rights reserved.
# VulnerableCode is a trademark of nexB Inc.
# SPDX-License-Identifier: Apache-2.0
# See http://www.apache.org/licenses/LICENSE-2.0 for the license text.
# See https://github.com/aboutcode-org/vulnerablecode for support or download.
# See https://aboutcode.org for more information about nexB OSS projects.
#

import dataclasses
import logging
from datetime import datetime
from typing import Iterable
from typing import List
from typing import Optional

from django.db.models import Q
from django.db.models.query import QuerySet
from fetchcode import package_versions
from packageurl import PackageURL
from univers.versions import NginxVersion

from vulnerabilities.importer import AdvisoryData
from vulnerabilities.importer import AffectedPackage
from vulnerabilities.importer import Importer
from vulnerabilities.importer import UnMergeablePackageError
from vulnerabilities.importers.amazon_linux import AmazonLinuxImporter
from vulnerabilities.importers.apache_httpd import ApacheHTTPDImporter
from vulnerabilities.importers.apache_kafka import ApacheKafkaImporter
from vulnerabilities.importers.apache_tomcat import ApacheTomcatImporter
from vulnerabilities.importers.curl import CurlImporter
from vulnerabilities.importers.debian import DebianImporter
from vulnerabilities.importers.debian_oval import DebianOvalImporter
from vulnerabilities.importers.elixir_security import ElixirSecurityImporter
from vulnerabilities.importers.github_osv import GithubOSVImporter
from vulnerabilities.importers.istio import IstioImporter
from vulnerabilities.importers.oss_fuzz import OSSFuzzImporter
from vulnerabilities.importers.ruby import RubyImporter
from vulnerabilities.importers.ubuntu import UbuntuImporter
from vulnerabilities.improver import MAX_CONFIDENCE
from vulnerabilities.improver import Improver
from vulnerabilities.improver import Inference
from vulnerabilities.models import Advisory
from vulnerabilities.pipelines import VulnerableCodeBaseImporterPipeline
from vulnerabilities.pipelines.github_importer import GitHubAPIImporterPipeline
from vulnerabilities.pipelines.gitlab_importer import GitLabImporterPipeline
from vulnerabilities.pipelines.nginx_importer import NginxImporterPipeline
from vulnerabilities.pipelines.npm_importer import NpmImporterPipeline
from vulnerabilities.utils import AffectedPackage as LegacyAffectedPackage
from vulnerabilities.utils import clean_nginx_git_tag
from vulnerabilities.utils import get_affected_packages_by_patched_package
from vulnerabilities.utils import is_vulnerable_nginx_version
from vulnerabilities.utils import nearest_patched_package
from vulnerabilities.utils import resolve_version_range
from vulnerabilities.utils import update_purl_version

logger = logging.getLogger(__name__)


@dataclasses.dataclass(order=True, init=False)
class ValidVersionImprover(Improver):
    importer: Importer
    ignorable_versions: List[str] = dataclasses.field(default_factory=list)

    @property
    def interesting_advisories(self) -> QuerySet:
        if issubclass(self.importer, VulnerableCodeBaseImporterPipeline):
            return Advisory.objects.filter(Q(created_by=self.importer.pipeline_id)).paginated()
        return Advisory.objects.filter(Q(created_by=self.importer.qualified_name)).paginated()

    def get_package_versions(
        self, package_url: PackageURL, until: Optional[datetime] = None
    ) -> List[str]:
        """
        Return a list of versions published before `until` for the `package_url`
        """
        versions = package_versions.versions(str(package_url))
        versions_before_until = []
        for version in versions or []:
            if until and version.release_date and version.release_date > until:
                continue
            versions_before_until.append(version.value)

        return versions_before_until

    def get_inferences(self, advisory_data: AdvisoryData) -> Iterable[Inference]:
        """
        Yield Inferences for the given advisory data
        """
        mergable = True
        if not advisory_data.affected_packages:
            return

        try:
            purl, affected_version_ranges, fixed_versions = AffectedPackage.merge(
                advisory_data.affected_packages
            )
        except UnMergeablePackageError:
            logger.error(f"Cannot merge with different purls {advisory_data.affected_packages!r}")
            mergable = False

        if not mergable:
            for affected_package in advisory_data.affected_packages:
                purl = affected_package.package
                affected_version_range = affected_package.affected_version_range
                fixed_version = affected_package.fixed_version
                pkg_type = purl.type
                pkg_namespace = purl.namespace
                pkg_name = purl.name
                if not affected_version_range and fixed_version:
                    yield Inference.from_advisory_data(
                        advisory_data,  # We are getting all valid versions to get this inference
                        confidence=MAX_CONFIDENCE,
                        affected_purls=[],
                        fixed_purl=PackageURL(
                            type=pkg_type,
                            namespace=pkg_namespace,
                            name=pkg_name,
                            version=str(fixed_version),
                        ),
                    )
                else:
                    valid_versions = self.get_package_versions(
                        package_url=purl, until=advisory_data.date_published
                    )
                    yield from self.generate_inferences(
                        affected_version_range=affected_version_range,
                        pkg_type=pkg_type,
                        pkg_namespace=pkg_namespace,
                        pkg_name=pkg_name,
                        valid_versions=valid_versions,
                        advisory_data=advisory_data,
                    )

        else:
            pkg_type = purl.type
            pkg_namespace = purl.namespace
            pkg_name = purl.name
            pkg_qualifiers = purl.qualifiers
            fixed_purls = [
                PackageURL(
                    type=pkg_type,
                    namespace=pkg_namespace,
                    name=pkg_name,
                    version=str(version),
                    qualifiers=pkg_qualifiers,
                )
                for version in fixed_versions
            ]
            if not affected_version_ranges:
                for fixed_purl in fixed_purls or []:
                    yield Inference.from_advisory_data(
                        advisory_data,  # We are getting all valid versions to get this inference
                        confidence=MAX_CONFIDENCE,
                        affected_purls=[],
                        fixed_purl=fixed_purl,
                    )
            else:
                valid_versions = self.get_package_versions(
                    package_url=purl, until=advisory_data.date_published
                )
                for affected_version_range in affected_version_ranges:
                    yield from self.generate_inferences(
                        affected_version_range=affected_version_range,
                        pkg_type=pkg_type,
                        pkg_namespace=pkg_namespace,
                        pkg_name=pkg_name,
                        valid_versions=valid_versions,
                        advisory_data=advisory_data,
                    )

    def generate_inferences(
        self,
        affected_version_range,
        pkg_type,
        pkg_namespace,
        pkg_name,
        valid_versions,
        advisory_data,
    ):
        """
        Generate Inferences for the given `affected_version_range` and `valid_versions`
        """
        aff_vers, unaff_vers = resolve_version_range(
            affected_version_range=affected_version_range,
            ignorable_versions=self.ignorable_versions,
            package_versions=valid_versions,
        )

        affected_purls = list(
            self.expand_verion_range_to_purls(pkg_type, pkg_namespace, pkg_name, aff_vers)
        )

        unaffected_purls = list(
            self.expand_verion_range_to_purls(pkg_type, pkg_namespace, pkg_name, unaff_vers)
        )

        affected_packages: List[LegacyAffectedPackage] = nearest_patched_package(
            vulnerable_packages=affected_purls, resolved_packages=unaffected_purls
        )

        for (
            fixed_package,
            affected_purls,
        ) in get_affected_packages_by_patched_package(affected_packages).items():
            yield Inference.from_advisory_data(
                advisory_data,
                confidence=100,  # We are getting all valid versions to get this inference
                affected_purls=affected_purls,
                fixed_purl=fixed_package,
            )

    def expand_verion_range_to_purls(self, pkg_type, pkg_namespace, pkg_name, versions):
        for version in versions:
            yield PackageURL(type=pkg_type, namespace=pkg_namespace, name=pkg_name, version=version)


class NginxBasicImprover(Improver):
    """
    Improve Nginx data by fetching the its GitHub repo versions and resolving
    the vulnerable ranges.
    """

    @property
    def interesting_advisories(self) -> QuerySet:
        return Advisory.objects.filter(created_by=NginxImporterPipeline.pipeline_id).paginated()

    def get_inferences(self, advisory_data: AdvisoryData) -> Iterable[Inference]:
        all_versions = list(self.fetch_nginx_version_from_git_tags())
        yield from self.get_inferences_from_versions(
            advisory_data=advisory_data, all_versions=all_versions
        )

    def get_inferences_from_versions(
        self, advisory_data: AdvisoryData, all_versions: List[str]
    ) -> Iterable[Inference]:
        """
        Yield inferences given an ``advisory_data`` and a ``all_versions``.
        """

        try:
            purl, affected_version_ranges, fixed_versions = AffectedPackage.merge(
                advisory_data.affected_packages
            )
        except UnMergeablePackageError:
            logger.error(
                f"NginxBasicImprover: Cannot merge with different purls: "
                f"{advisory_data.affected_packages!r}"
            )
            return iter([])

        affected_purls = []
        for affected_version_range in affected_version_ranges:
            for version in all_versions:
                # FIXME: we should reference an NginxVersion tbd in univers
                version = NginxVersion(version)
                if is_vulnerable_nginx_version(
                    version=version,
                    affected_version_range=affected_version_range,
                    fixed_versions=fixed_versions,
                ):
                    new_purl = update_purl_version(purl=purl, version=str(version))
                    affected_purls.append(new_purl)

        # TODO: This also yields with a lower fixed version, maybe we should
        # only yield fixes that are upgrades ?
        for fixed_version in fixed_versions:
            fixed_purl = update_purl_version(purl=purl, version=str(fixed_version))

            yield Inference.from_advisory_data(
                advisory_data,
                # TODO: is 90 a correct confidence??
                confidence=90,
                affected_purls=affected_purls,
                fixed_purl=fixed_purl,
            )

    def fetch_nginx_version_from_git_tags(self):
        """
        Yield all nginx version from its git tags.
        """
        nginx_versions = package_versions.versions("pkg:github/nginx/nginx")
        for version in nginx_versions or []:
            cleaned = clean_nginx_git_tag(version.value)
            yield cleaned


class ApacheHTTPDImprover(ValidVersionImprover):
    importer = ApacheHTTPDImporter
    ignorable_versions = {
        "AGB_BEFORE_AAA_CHANGES",
        "APACHE_1_2b1",
        "APACHE_1_2b10",
        "APACHE_1_2b11",
        "APACHE_1_2b2",
        "APACHE_1_2b3",
        "APACHE_1_2b4",
        "APACHE_1_2b5",
        "APACHE_1_2b6",
        "APACHE_1_2b7",
        "APACHE_1_2b8",
        "APACHE_1_2b9",
        "APACHE_1_3_PRE_NT",
        "APACHE_1_3a1",
        "APACHE_1_3b1",
        "APACHE_1_3b2",
        "APACHE_1_3b3",
        "APACHE_1_3b5",
        "APACHE_1_3b6",
        "APACHE_1_3b7",
        "APACHE_2_0_2001_02_09",
        "APACHE_2_0_52_WROWE_RC1",
        "APACHE_2_0_ALPHA",
        "APACHE_2_0_ALPHA_2",
        "APACHE_2_0_ALPHA_3",
        "APACHE_2_0_ALPHA_4",
        "APACHE_2_0_ALPHA_5",
        "APACHE_2_0_ALPHA_6",
        "APACHE_2_0_ALPHA_7",
        "APACHE_2_0_ALPHA_8",
        "APACHE_2_0_ALPHA_9",
        "APACHE_2_0_BETA_CANDIDATE_1",
        "APACHE_BIG_SYMBOL_RENAME_POST",
        "APACHE_BIG_SYMBOL_RENAME_PRE",
        "CHANGES",
        "HTTPD_LDAP_1_0_0",
        "INITIAL",
        "MOD_SSL_2_8_3",
        "PCRE_3_9",
        "POST_APR_SPLIT",
        "PRE_APR_CHANGES",
        "STRIKER_2_0_51_RC1",
        "STRIKER_2_0_51_RC2",
        "STRIKER_2_1_0_RC1",
        "WROWE_2_0_43_PRE1",
        "apache-1_3-merge-1-post",
        "apache-1_3-merge-1-pre",
        "apache-1_3-merge-2-post",
        "apache-1_3-merge-2-pre",
        "apache-apr-merge-3",
        "apache-doc-split-01",
        "dg_last_1_2_doc_merge",
        "djg-apache-nspr-07",
        "djg_nspr_split",
        "moving_to_httpd_module",
        "mpm-3",
        "mpm-merge-1",
        "mpm-merge-2",
        "post_ajp_proxy",
        "pre_ajp_proxy",
    }


class ApacheTomcatImprover(ValidVersionImprover):
    importer = ApacheTomcatImporter
    ignorable_versions = []


class ApacheKafkaImprover(ValidVersionImprover):
    importer = ApacheKafkaImporter
    ignorable_versions = []


class DebianBasicImprover(ValidVersionImprover):
    importer = DebianImporter
    ignorable_versions = []


class GitLabBasicImprover(ValidVersionImprover):
    importer = GitLabImporterPipeline
    ignorable_versions = []


class GitHubBasicImprover(ValidVersionImprover):
    importer = GitHubAPIImporterPipeline
    ignorable_versions = frozenset(
        [
            "0.1-bulbasaur",
            "0.1-charmander",
            "0.3m1",
            "0.3m2",
            "0.3m3",
            "0.3m4",
            "0.3m5",
            "0.4m1",
            "0.4m2",
            "0.4m3",
            "0.4m4",
            "0.4m5",
            "0.5m1",
            "0.5m2",
            "0.5m3",
            "0.5m4",
            "0.5m5",
            "0.6m1",
            "0.6m2",
            "0.6m3",
            "0.6m4",
            "0.6m5",
            "0.6m6",
            "0.7.10p1",
            "0.7.11p1",
            "0.7.11p2",
            "0.7.11p3",
            "0.8.1p1",
            "0.8.3p1",
            "0.8.4p1",
            "0.8.4p2",
            "0.8.6p1",
            "0.8.7p1",
            "0.9-doduo",
            "0.9-eevee",
            "0.9-fearow",
            "0.9-gyarados",
            "0.9-horsea",
            "0.9-ivysaur",
            "2013-01-21T20:33:09+0100",
            "2013-01-23T17:11:52+0100",
            "2013-02-01T20:50:46+0100",
            "2013-02-02T19:59:03+0100",
            "2013-02-02T20:23:17+0100",
            "2013-02-08T17:40:57+0000",
            "2013-03-27T16:32:26+0100",
            "2013-05-09T12:47:53+0200",
            "2013-05-10T17:55:56+0200",
            "2013-05-14T20:16:05+0200",
            "2013-06-01T10:32:51+0200",
            "2013-07-19T09:11:08+0000",
            "2013-08-12T21:48:56+0200",
            "2013-09-11T19-27-10",
            "2013-12-23T17-51-15",
            "2014-01-12T15-52-10",
            "2.0.1rc2-git",
            "3.0.0b3-",
            "3.0b6dev-r41684",
            "-class.-jw.util.version.Version-",
            "vulnerabilities",
        ]
    )


class NpmImprover(ValidVersionImprover):
    importer = NpmImporterPipeline
    ignorable_versions = []


class ElixirImprover(ValidVersionImprover):
    importer = ElixirSecurityImporter
    ignorable_versions = []


class IstioImprover(ValidVersionImprover):
    importer = IstioImporter
    ignorable_versions = []


class DebianOvalImprover(ValidVersionImprover):
    importer = DebianOvalImporter
    ignorable_versions = []


class UbuntuOvalImprover(ValidVersionImprover):
    importer = UbuntuImporter
    ignorable_versions = []


class OSSFuzzImprover(ValidVersionImprover):
    importer = OSSFuzzImporter
    ignorable_versions = []


class RubyImprover(ValidVersionImprover):
    importer = RubyImporter
    ignorable_versions = []


class GithubOSVImprover(ValidVersionImprover):
    importer = GithubOSVImporter
    ignorable_versions = []


<<<<<<< HEAD
class AmazonLinuxImprover(ValidVersionImprover):
    importer = AmazonLinuxImporter
=======
class CurlImprover(ValidVersionImprover):
    importer = CurlImporter
>>>>>>> 89770c8d
    ignorable_versions = []<|MERGE_RESOLUTION|>--- conflicted
+++ resolved
@@ -479,11 +479,10 @@
     ignorable_versions = []
 
 
-<<<<<<< HEAD
 class AmazonLinuxImprover(ValidVersionImprover):
     importer = AmazonLinuxImporter
-=======
+    ignorable_versions = []
+
 class CurlImprover(ValidVersionImprover):
     importer = CurlImporter
->>>>>>> 89770c8d
     ignorable_versions = []