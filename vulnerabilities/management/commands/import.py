--- conflicted
+++ resolved
@@ -28,12 +28,8 @@
         debian, ubuntu, archlinux, npm, ruby, rust, safety_db, alpine_linux)
 
 IMPORTERS = {
-<<<<<<< HEAD
     'alpinelinux': lambda: dd.alpine_linux_dump(alpine_linux.import_vulnerabilities()),
-    'safetydb': lambda: safety_db.import_vulnerabilities(),
-=======
     'safetydb': lambda: dd.safetydb_dump(safety_db.import_vulnerabilities()),
->>>>>>> 449f312d
     'rust': lambda: dd.rust_dump(rust.import_vulnerabilities()),
     'ruby': lambda: dd.ruby_dump(ruby.import_vulnerabilities()),
     'npm': lambda: dd.npm_dump(npm.scrape_vulnerabilities()),
