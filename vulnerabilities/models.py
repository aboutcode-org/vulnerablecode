--- conflicted
+++ resolved
@@ -565,13 +565,9 @@
 
 
 class PackageRelatedVulnerability(models.Model):
-<<<<<<< HEAD
-=======
     """
     Track the relationship between a Package and Vulnerability.
     """
-
->>>>>>> 0a0460b1
     # TODO: Fix related_name
     package = models.ForeignKey(
         Package,
@@ -647,6 +643,7 @@
 
 
 class VulnerabilitySeverity(models.Model):
+
     reference = models.ForeignKey(VulnerabilityReference, on_delete=models.CASCADE)
 
     scoring_system_choices = tuple(
