--- conflicted
+++ resolved
@@ -19,11 +19,7 @@
 #  for any legal advice.
 #  VulnerableCode is a free software code scanning tool from nexB Inc. and others.
 #  Visit https://github.com/nexB/vulnerablecode/ for support and download.
-<<<<<<< HEAD
 import traceback
-import os
-=======
->>>>>>> 28f56591
 import asyncio
 import dataclasses
 import os
