#
# Copyright (c) nexB Inc. and others. All rights reserved.
# VulnerableCode is a trademark of nexB Inc.
# SPDX-License-Identifier: Apache-2.0
# See http://www.apache.org/licenses/LICENSE-2.0 for the license text.
# See https://github.com/aboutcode-org/vulnerablecode for support or download.
# See https://aboutcode.org for more information about nexB OSS projects.
#

from aboutcode.pipeline import LoopProgress

from vulnerabilities.models import Package
from vulnerabilities.models import Vulnerability
from vulnerabilities.pipelines import VulnerableCodePipeline
from vulnerabilities.risk import compute_package_risk
from vulnerabilities.risk import compute_vulnerability_risk_factors


class ComputePackageRiskPipeline(VulnerableCodePipeline):
    """
    Compute risk score for packages.

    See https://github.com/aboutcode-org/vulnerablecode/issues/1543
    """

    pipeline_id = "compute_package_risk"
    license_expression = None

    @classmethod
    def steps(cls):
        return (
            cls.compute_and_store_vulnerability_risk_score,
            cls.compute_and_store_package_risk_score,
        )

    def compute_and_store_vulnerability_risk_score(self):
        affected_vulnerabilities = (
            Vulnerability.objects.filter(affectedbypackagerelatedvulnerability__isnull=False)
            .prefetch_related("references")
            .only("references", "exploits")
        )

        self.log(
            f"Calculating risk for {affected_vulnerabilities.count():,d} vulnerability with a affected packages records"
        )

        progress = LoopProgress(total_iterations=affected_vulnerabilities.count(), logger=self.log)

        updatables = []
        updated_vulnerability_count = 0
        batch_size = 5000

        for vulnerability in progress.iter(affected_vulnerabilities.paginated()):
            references = vulnerability.references
            severities = vulnerability.severities.select_related("reference")

            (
                vulnerability.weighted_severity,
                vulnerability.exploitability,
            ) = compute_vulnerability_risk_factors(references, severities, vulnerability.exploits)

            updatables.append(vulnerability)

<<<<<<< HEAD
            if len(updatables) >= batch_size:
                updated_vulnerability_count += bulk_update_vulnerability_risk_score(
                    vulnerabilities=updatables,
                    logger=self.log,
                )
        updated_vulnerability_count += bulk_update_vulnerability_risk_score(
            vulnerabilities=updatables,
            logger=self.log,
        )
        self.log(
            f"Successfully added risk score for {updated_vulnerability_count:,d} vulnerability"
        )

    def compute_and_store_package_risk_score(self):
        affected_packages = Package.objects.filter(
            affected_by_vulnerabilities__isnull=False
=======
    def add_package_risk_score(self):
        affected_packages = (
            Package.objects.filter(affected_by_vulnerabilities__isnull=False).prefetch_related(
                "affectedbypackagerelatedvulnerability_set__vulnerability",
                "affectedbypackagerelatedvulnerability_set__vulnerability__references",
                "affectedbypackagerelatedvulnerability_set__vulnerability__severities",
                "affectedbypackagerelatedvulnerability_set__vulnerability__exploits",
            )
>>>>>>> 62b9fc0d
        ).distinct()

        self.log(f"Calculating risk for {affected_packages.count():,d} affected package records")

        progress = LoopProgress(
            total_iterations=affected_packages.count(),
            logger=self.log,
            progress_step=5,
        )

        updatables = []
        updated_package_count = 0
        batch_size = 10000

        for package in progress.iter(affected_packages.paginated(per_page=batch_size)):
            risk_score = compute_package_risk(package)

            if not risk_score:
                continue

            package.risk_score = risk_score
            updatables.append(package)

            if len(updatables) >= batch_size:
                updated_package_count += bulk_update_package_risk_score(
                    packages=updatables,
                    logger=self.log,
                )
        updated_package_count += bulk_update_package_risk_score(
            packages=updatables,
            logger=self.log,
        )
        self.log(f"Successfully added risk score for {updated_package_count:,d} package")


def bulk_update_package_risk_score(packages, logger):
    package_count = 0
    if packages:
        try:
            Package.objects.bulk_update(objs=packages, fields=["risk_score"])
            package_count += len(packages)
        except Exception as e:
            logger(f"Error updating packages: {e}")
        packages.clear()
    return package_count


def bulk_update_vulnerability_risk_score(vulnerabilities, logger):
    vulnerabilities_count = 0
    if vulnerabilities:
        try:
            Vulnerability.objects.bulk_update(
                objs=vulnerabilities, fields=["weighted_severity", "exploitability"]
            )
            vulnerabilities_count += len(vulnerabilities)
        except Exception as e:
            logger(f"Error updating vulnerability: {e}")
        vulnerabilities.clear()
    return vulnerabilities_count<|MERGE_RESOLUTION|>--- conflicted
+++ resolved
@@ -61,7 +61,6 @@
 
             updatables.append(vulnerability)
 
-<<<<<<< HEAD
             if len(updatables) >= batch_size:
                 updated_vulnerability_count += bulk_update_vulnerability_risk_score(
                     vulnerabilities=updatables,
@@ -76,10 +75,6 @@
         )
 
     def compute_and_store_package_risk_score(self):
-        affected_packages = Package.objects.filter(
-            affected_by_vulnerabilities__isnull=False
-=======
-    def add_package_risk_score(self):
         affected_packages = (
             Package.objects.filter(affected_by_vulnerabilities__isnull=False).prefetch_related(
                 "affectedbypackagerelatedvulnerability_set__vulnerability",
@@ -87,7 +82,10 @@
                 "affectedbypackagerelatedvulnerability_set__vulnerability__severities",
                 "affectedbypackagerelatedvulnerability_set__vulnerability__exploits",
             )
->>>>>>> 62b9fc0d
+        ).distinct()
+
+        affected_packages = Package.objects.filter(
+            affected_by_vulnerabilities__isnull=False
         ).distinct()
 
         self.log(f"Calculating risk for {affected_packages.count():,d} affected package records")
