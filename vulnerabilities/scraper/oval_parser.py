--- conflicted
+++ resolved
@@ -11,48 +11,6 @@
     OvalDefinition, OvalDocument, OvalTest, OvalObject, OvalState, OvalElement)
 
 
-<<<<<<< HEAD
-=======
-class PerformantOvalDocument(OvalDocument):
-
-    def __init__(self, tree):
-        super().__init__(tree)
-        self.id_to_definition = {
-            el.getId(): el for el in self.getDefinitions()}
-        self.id_to_test = {el.getId(): el for el in self.getTests()}
-        self.id_to_object = {el.getId(): el for el in self.getObjects()}
-        self.id_to_state = {el.getId(): el for el in self.getStates()}
-        if self.getVariables():
-            self.id_to_variable = {
-                el.getId(): el for el in self.getVariables()}
-
-    def getElementByID(self, oval_id: str) -> Optional[OvalElement]:
-        if not oval_id:
-            return None
-
-        root = self.getDocumentRoot()
-        if not root:
-            return None
-        try:
-            oval_type = OvalElement.getElementTypeFromOvalID(oval_id)
-        except Exception:
-            return None
-
-        if oval_type == OvalDefinition.DEFINITION:
-            return self.id_to_definition[oval_id]
-        elif oval_type == OvalDefinition.TEST:
-            return self.id_to_test[oval_id]
-        elif oval_type == OvalDefinition.OBJECT:
-            return self.id_to_object[oval_id]
-        elif oval_type == OvalDefinition.STATE:
-            return self.id_to_state[oval_id]
-        elif oval_type == OvalDefinition.VARIABLE:
-            return self.id_to_variable[oval_id]
-        else:
-            return None
-
-
->>>>>>> 707f3db7
 class OvalExtractor:
 
     def __init__(self, translations: Dict, oval_document: ET.ElementTree):
