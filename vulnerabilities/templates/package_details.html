{% extends "base.html" %}
{% load humanize %}
{% load widget_tweaks %}

{% block title %}
VulnerableCode Package Details - {{ package.purl }}
{% endblock %}

{% block content %}
<section class="section pt-0">
    {% include "package_search_box.html"%}
</section>

{% if package %}
    <section class="section pt-0">
        <div class="details-container">
            <article class="panel is-info panel-header-only">
                <div class="panel-heading py-2 is-size-6">
                Package details:
                </div>
            </article>

<<<<<<< HEAD
            <div class="pl-3 pr-3 mb-5 non-floating-purl">
=======
            <div class="pl-3 pr-3 mb-5 floating-purl">
>>>>>>> 4e46cc37
                <table class="table vcio-table width-100-pct mt-2">
                    <tbody>
                        <tr>
                            <td class="two-col-left" style="width: 175px;">
                                <span
                                    class="has-tooltip-multiline has-tooltip-black has-tooltip-arrow has-tooltip-text-left"
                                    data-tooltip="The package url or purl is a URL string used to identify and locate a software package."
                                >
                                purl
                                </span>
                            </td>
                            <td class="two-col-right">
                                {{ fixed_package_details.purl.to_string }}
                            </td>
                        </tr>
                    </tbody>
                </table>
            </div>

            {% if affected_by_vulnerabilities|length != 0 %}

                <div class="pl-3 pr-3 mb-5 non-vuln">
                    <table class="table vcio-table width-100-pct mt-2">
                        <tbody>
                            <tr>
                                <td class="two-col-left">
                                    Next non-vulnerable version
                                </td>
                                <td class="two-col-right">
                                    {% if fixed_package_details.closest_non_vulnerable.version %}
                                        <a href="/packages/{{ fixed_package_details.closest_non_vulnerable }}?search={{ fixed_package_details.closest_non_vulnerable }}" target="_self">{{ fixed_package_details.closest_non_vulnerable.version }}</a>
                                    {% else %}
                                        <span style="background-color: #ffcccc;">None.</span>
                                    {% endif %}
                                </td>
                            </tr>
                            <tr>
                                <td class="two-col-left">
                                    Latest non-vulnerable version
                                </td>
                                <td class="two-col-right">
                                    {% if fixed_package_details.latest_non_vulnerable.version %}
                                        <a href="/packages/{{ fixed_package_details.latest_non_vulnerable }}?search={{ fixed_package_details.latest_non_vulnerable }}" target="_self">{{ fixed_package_details.latest_non_vulnerable.version }}</a>
                                    {% else %}
                                        <span style="background-color: #ffcccc;">None.</span>
                                    {% endif %}
                                </td>
                            </tr>
                        </tbody>
                    </table>
                </div>

            {% endif %}

            <div class="content ml-3 mr-3">
                <div class="has-text-weight-bold ml-1 mb-0">
                    Vulnerabilities affecting this package ({{ affected_by_vulnerabilities|length }})
                </div>

                <table class="table is-bordered is-striped is-narrow is-hoverable is-fullwidth">
                    <thead>
                        <tr>
                            <th style="width: 200px;">Vulnerability</th>
                            <th>Summary</th>
                            <th style="width: 300px;">Fixed by</th>
                        </tr>
                    </thead>

                    <tbody>
                        {% for vulnerability in affected_by_vulnerabilities %}
                            <tr>
                                <td>
                                    <a href="{{ vulnerability.get_absolute_url }}" target="_self">{{ vulnerability.vulnerability_id }}</a>
                                    <br />
                                    Aliases:
                                    <br />
                                    {% for alias in vulnerability.alias %}
                                        {% if alias.url %}
                                            <a href="{{ alias.url }}" target="_blank">{{ alias }}<i class="fa fa-external-link fa_link_custom"></i></a>
                                            <br />
                                        {% else %}
                                            {{ alias }}
                                            <br />
                                        {% endif %}
                                    {% endfor %}
                                </td>
                                <td style="word-wrap: break-word; word-break: break-word;">
                                    {{ vulnerability.summary }}
                                </td>
                                <td style="word-wrap: break-word; word-break: break-all;">
                                    {% if package.purl == fixed_package_details.purl.to_string %}
                                        {% for key, value in fixed_package_details.items %}
                                            {% if key == "vulnerabilities" %}
                                                {% for vuln in value %}
                                                    {% if vuln.vulnerability.vulnerability_id == vulnerability.vulnerability_id %}
                                                        {% if vuln.fixed_by_purl is None %}
                                                            <span style="background-color: #ffcccc;">There are no reported fixed versions.</span>
                                                        {% else %}
                                                            {% if vuln.fixed_by_purl_vulnerabilities|length == 0 %}
                                                                <a href="/packages/{{ vuln.fixed_by_purl }}?search={{ vuln.fixed_by_purl }}" target="_self">{{ vuln.fixed_by_purl.version }}</a>
                                                                <br />
                                                                <span style="background-color: #b3ffb3;">Affected by 0 other vulnerabilities.</span>
                                                            {% else %}
                                                                <a href="/packages/{{ vuln.fixed_by_purl }}?search={{ vuln.fixed_by_purl }}" target="_self">{{ vuln.fixed_by_purl.version }}</a>
                                                                {% if vuln.fixed_by_purl_vulnerabilities|length != 1 %}
                                                                    <br />
                                                                    <span style="background-color: #ffcccc;">Affected by {{ vuln.fixed_by_purl_vulnerabilities|length }} other vulnerabilities.</span>
                                                                    {% else %}
                                                                    <br />
                                                                    <span style="background-color: #ffcccc;">Affected by {{ vuln.fixed_by_purl_vulnerabilities|length }} other vulnerability.</span>
                                                                {% endif %}

                                                                <div class="dropdown is-hoverable has-text-weight-normal is-right">
                                                                    <div class="dropdown-trigger">
                                                                        <i class="fa fa-question-circle ml-0 fa-sm has-background-white has-text-link"></i>
                                                                    </div>
                                                                    <div class="dropdown-menu dropdown-vuln-list-width" id="dropdown-menu4" role="menu">
                                                                        <div class="dropdown-content dropdown-instructions-box-shadow">
                                                                            <div class="dropdown-item">
                                                                                <div style="max-height: 200px; overflow-y: auto;">
                                                                                    This version is affected by these other vulnerabilities:
                                                                                    <div style="padding-top: 5px;">
                                                                                        {% for fixed_by_vuln in vuln.fixed_by_purl_vulnerabilities %}
                                                                                            <div>
                                                                                                <a href="/vulnerabilities/{{ fixed_by_vuln.vulnerability_id }}" target="_self">{{ fixed_by_vuln.vulnerability_id }}</a>
                                                                                            </div>
                                                                                        {% endfor %}
                                                                                    </div>
                                                                                </div>
                                                                            </div>
                                                                        </div>
                                                                    </div>
                                                                </div>
                                                            {% endif %}
                                                        {% endif %}
                                                    {% endif %}
                                                {% endfor %}
                                            {% endif %}
                                        {% endfor %}
                                    {% endif %}
                                </td>
                            </tr>
                        {% empty %}
                            <tr>
                                <td colspan="3">
                                    <span style="background-color: #b3ffb3;">This package is not known to be affected by vulnerabilities.</span>
                                </td>
                            </tr>
                        {% endfor %}
                    </tbody>
                </table>
            </div>

            <div class="content ml-3 mr-3">
                <div class="has-text-weight-bold ml-1 mb-0">
                    Vulnerabilities fixed by this package ({{ fixing_vulnerabilities|length }})
                </div>

                <table class="table is-bordered is-striped is-narrow is-hoverable is-fullwidth">
                    <thead>
                        <tr>
                            <th style="width: 200px;">Vulnerability</th>
                            <th>Summary</th>
                            <th style="width: 225px;">Aliases</th>
                        </tr>
                    </thead>
                    <tbody>
                        {% for vulnerability in fixing_vulnerabilities %}
                            <tr>
                                <td>
                                    <a href="{{ vulnerability.get_absolute_url }}" target="_self">{{ vulnerability.vulnerability_id }}</a>
                                </td>
                                <td>
                                    {{ vulnerability.summary }}
                                </td>
                                <td>
                                    {% for alias in vulnerability.alias %}
                                        {% if alias.url %}
                                            <a href="{{ alias.url }}" target="_blank">{{ alias }}<i class="fa fa-external-link fa_link_custom"></i></a>
                                            <br />
                                        {% else %}
                                            {{ alias }}
                                            <br />
                                        {% endif %}
                                    {% endfor %}
                                </td>
                            </tr>
                        {% empty %}
                            <tr>
                                <td colspan="3">
                                    This package is not known to fix vulnerabilities.
                                </td>
                            </tr>
                        {% endfor %}
                    </tbody>
                </table>

            <br/>
            </div>
        </div>
    </section>
{% endif %}
{% endblock %}<|MERGE_RESOLUTION|>--- conflicted
+++ resolved
@@ -20,11 +20,7 @@
                 </div>
             </article>
 
-<<<<<<< HEAD
-            <div class="pl-3 pr-3 mb-5 non-floating-purl">
-=======
             <div class="pl-3 pr-3 mb-5 floating-purl">
->>>>>>> 4e46cc37
                 <table class="table vcio-table width-100-pct mt-2">
                     <tbody>
                         <tr>
