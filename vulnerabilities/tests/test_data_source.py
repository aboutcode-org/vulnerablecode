#
# Copyright (c) nexB Inc. and others. All rights reserved.
# VulnerableCode is a trademark of nexB Inc.
# SPDX-License-Identifier: Apache-2.0
# See http://www.apache.org/licenses/LICENSE-2.0 for the license text.
# See https://github.com/nexB/vulnerablecode for support or download.
# See https://aboutcode.org for more information about nexB OSS projects.
#

import os
import xml.etree.ElementTree as ET
from unittest.mock import MagicMock
from unittest.mock import patch

import pytest
from fetchcode.vcs import VCSResponse
from packageurl import PackageURL

from vulnerabilities.importer import Importer
from vulnerabilities.importer import OvalImporter
from vulnerabilities.importers.elixir_security import ElixirSecurityImporter
from vulnerabilities.importers.fireeye import FireyeImporter
from vulnerabilities.importers.gentoo import GentooImporter
from vulnerabilities.importers.gitlab import GitLabAPIImporter
from vulnerabilities.importers.istio import IstioImporter
from vulnerabilities.importers.mozilla import MozillaImporter
from vulnerabilities.importers.npm import NpmImporter
from vulnerabilities.importers.pypa import PyPaImporter
from vulnerabilities.importers.retiredotnet import RetireDotnetImporter
from vulnerabilities.oval_parser import OvalParser

BASE_DIR = os.path.dirname(os.path.abspath(__file__))
TEST_DATA = os.path.join(BASE_DIR, "test_data/")
TEST_DATA_01 = os.path.join(BASE_DIR, "test_data/suse_oval")


def load_oval_data():
    etrees_of_oval = {}
    for f in os.listdir(TEST_DATA):
        if f.endswith("oval_data.xml"):
            path = os.path.join(TEST_DATA, f)
            provider = f.split("_")[0]
            etrees_of_oval[provider] = ET.parse(path)
    return etrees_of_oval


class MockOvalImporter(OvalImporter):
    spdx_license_expression = "FOO-BAR"


class MockGitImporter(Importer):
    spdx_license_expression = "FOO-BAR"
    importer_name = "Mock Git Importer"


def test_create_purl():
    purl1 = PackageURL(name="ffmpeg", type="test")

    assert purl1 == MockOvalImporter().create_purl(pkg_name="ffmpeg", pkg_data={"type": "test"})

    purl2 = PackageURL(
        name="notepad",
        type="example",
        namespace="ns",
        qualifiers={"distro": "sample"},
        subpath="root",
    )
    assert purl2 == MockOvalImporter().create_purl(
        pkg_name="notepad",
        pkg_data={
            "namespace": "ns",
            "qualifiers": {"distro": "sample"},
            "subpath": "root",
            "type": "example",
        },
    )


def test__collect_pkgs():
    xmls = load_oval_data()

    expected_suse_pkgs = {"cacti-spine", "apache2-mod_perl", "cacti", "apache2-mod_perl-devel"}
    expected_ubuntu_pkgs = {"potrace", "tor"}

    translations = {"less than": "<"}

    found_suse_pkgs = MockOvalImporter()._collect_pkgs(
        OvalParser(translations, xmls["suse"]).get_data()
    )

    found_ubuntu_pkgs = MockOvalImporter()._collect_pkgs(
        OvalParser(translations, xmls["ubuntu"]).get_data()
    )

    assert found_suse_pkgs == expected_suse_pkgs
    assert found_ubuntu_pkgs == expected_ubuntu_pkgs


@patch("vulnerabilities.importer.fetch_via_vcs")
def test_git_importer(mock_clone):
    mock_clone.return_value = VCSResponse(
        dest_dir="test",
        vcs_type="git",
        domain="test",
    )
    git_importer = MockGitImporter()
    git_importer.clone("test-url") == VCSResponse(
        dest_dir="test",
        vcs_type="git",
        domain="test",
    )


@pytest.mark.parametrize(
    "git_importer",
    [
        ElixirSecurityImporter,
        FireyeImporter,
        GentooImporter,
        GitLabAPIImporter,
        IstioImporter,
        MozillaImporter,
        NpmImporter,
        RetireDotnetImporter,
        PyPaImporter,
    ],
)
def test_git_importer_clone(git_importer):
    mock_function = MagicMock(
        return_value=VCSResponse(
            dest_dir="test",
            vcs_type="git",
            domain="test",
        )
<<<<<<< HEAD
        with patch("vulnerabilities.importer.fetch_via_vcs", mock_function) as mock_fetch:
            with patch.object(VCSResponse, "delete") as mock_delete:
                list(git_importer().advisory_data())
                mock_fetch.assert_called_once()
                mock_delete.assert_called_once()


# Here we use a modified copy of org.opensuse.CVE-2008-5679.xml -- the test versions are modified to illustrate sort order.
def test_ovaltest_sorting():
    xml_doc = ET.parse(
        os.path.join(TEST_DATA_01, "org.opensuse.CVE-2008-5679-modified-versions.xml")
    )
    translations = {"less than": "<", "equals": "=", "greater than or equal": ">="}
    parsed_oval = OvalParser(translations, xml_doc)

    # Get the list of all tests and check the total number of tests.
    get_all_tests = parsed_oval.oval_document.getTests()
    assert len(get_all_tests) == 4

    # Check the order of the four tests in the sorted `get_all_tests` list.  (Testing suggests that the
    # original list of tests, `get_all_tests`, is unsorted and is ordered in the same order as the test
    # elements appear in the .xml file.)
    for test in sorted(get_all_tests):
        if test.getId() == "oval:org.opensuse.security:tst:2009030400":
            assert test.getVersion() == "11"
            assert test == sorted(get_all_tests)[3]

        if test.getId() == "oval:org.opensuse.security:tst:2009030401":
            assert test.getVersion() == "1"
            assert test == sorted(get_all_tests)[0]

        if test.getId() == "oval:org.opensuse.security:tst:2009030402":
            assert test.getVersion() == "9"
            assert test == sorted(get_all_tests)[2]

        if test.getId() == "oval:org.opensuse.security:tst:2009030403":
            assert test.getVersion() == "4"
            assert test == sorted(get_all_tests)[1]
=======
    )
    with patch("vulnerabilities.importer.fetch_via_vcs", mock_function) as mock_fetch:
        with patch.object(VCSResponse, "delete") as mock_delete:
            list(git_importer().advisory_data())
            mock_fetch.assert_called_once()
            mock_delete.assert_called_once()
>>>>>>> e2b60c9b
<|MERGE_RESOLUTION|>--- conflicted
+++ resolved
@@ -132,12 +132,12 @@
             vcs_type="git",
             domain="test",
         )
-<<<<<<< HEAD
-        with patch("vulnerabilities.importer.fetch_via_vcs", mock_function) as mock_fetch:
-            with patch.object(VCSResponse, "delete") as mock_delete:
-                list(git_importer().advisory_data())
-                mock_fetch.assert_called_once()
-                mock_delete.assert_called_once()
+    )
+    with patch("vulnerabilities.importer.fetch_via_vcs", mock_function) as mock_fetch:
+        with patch.object(VCSResponse, "delete") as mock_delete:
+            list(git_importer().advisory_data())
+            mock_fetch.assert_called_once()
+            mock_delete.assert_called_once()
 
 
 # Here we use a modified copy of org.opensuse.CVE-2008-5679.xml -- the test versions are modified to illustrate sort order.
@@ -170,12 +170,4 @@
 
         if test.getId() == "oval:org.opensuse.security:tst:2009030403":
             assert test.getVersion() == "4"
-            assert test == sorted(get_all_tests)[1]
-=======
-    )
-    with patch("vulnerabilities.importer.fetch_via_vcs", mock_function) as mock_fetch:
-        with patch.object(VCSResponse, "delete") as mock_delete:
-            list(git_importer().advisory_data())
-            mock_fetch.assert_called_once()
-            mock_delete.assert_called_once()
->>>>>>> e2b60c9b
+            assert test == sorted(get_all_tests)[1]