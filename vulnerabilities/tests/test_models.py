--- conflicted
+++ resolved
@@ -20,10 +20,7 @@
 from packageurl import PackageURL
 from univers import versions
 from univers.version_range import RANGE_CLASS_BY_SCHEMES
-<<<<<<< HEAD
-=======
 from univers.version_range import AlpineLinuxVersionRange
->>>>>>> 91c18173
 
 from vulnerabilities import models
 from vulnerabilities.models import Alias
@@ -66,14 +63,9 @@
                 == 1
             )
 
-<<<<<<< HEAD
-    def test_cwe_not_present_in_weaknesses_db(self):
-        w1 = models.Weakness.objects.create(name="189")
-=======
     @pytest.mark.django_db
     def test_cwe_not_present_in_weaknesses_db(self):
         w1 = models.Weakness.objects.create(cwe_id=189)
->>>>>>> 91c18173
         assert w1.weakness is None
         assert w1.name is ""
         assert w1.description is ""
@@ -114,15 +106,6 @@
         assert v1.vulnerable_packages.all()[0] == p1
         assert v1.patched_packages.all()[0] == p2
 
-<<<<<<< HEAD
-=======
-    def test_cwe_not_present_in_weaknesses_db(self):
-        w1 = models.Weakness.objects.create(name="189")
-        assert w1.weakness is None
-        assert w1.name is ""
-        assert w1.description is ""
-
->>>>>>> 91c18173
 
 @pytest.mark.django_db
 class TestPackageModel(TestCase):
@@ -252,11 +235,7 @@
                 name="redis",
                 version="4.1.1",
             ),
-<<<<<<< HEAD
-            "closest_non_vulnerable": PackageURL(
-=======
             "next_non_vulnerable": PackageURL(
->>>>>>> 91c18173
                 type="pypi",
                 name="redis",
                 version="5.0.0b1",
@@ -272,28 +251,6 @@
             "vulnerabilities": [
                 {
                     "vulnerability": self.vuln_VCID_g2fu_45jw_aaan,
-<<<<<<< HEAD
-                    "fixed_by_purl": PackageURL(
-                        type="pypi",
-                        namespace=None,
-                        name="redis",
-                        version="4.3.6",
-                        qualifiers={},
-                        subpath=None,
-                    ),
-                    "fixed_by_purl_vulnerabilities": [self.vuln_VCID_rqe1_dkmg_aaad],
-                },
-                {
-                    "vulnerability": self.vuln_VCID_rqe1_dkmg_aaad,
-                    "fixed_by_purl": PackageURL(
-                        type="pypi",
-                        namespace=None,
-                        name="redis",
-                        version="5.0.0b1",
-                        qualifiers={},
-                        subpath=None,
-                    ),
-=======
                     "fixed_by_package_details": [
                         {
                             "fixed_by_purl": PackageURL(
@@ -326,7 +283,6 @@
                         }
                     ],
                     "fixed_by_purl": [],
->>>>>>> 91c18173
                     "fixed_by_purl_vulnerabilities": [],
                 },
             ],
@@ -334,18 +290,6 @@
 
         assert searched_for_package_details == package_details
 
-<<<<<<< HEAD
-        assert searched_for_package_details.get("closest_non_vulnerable") == PackageURL(
-            type="pypi",
-            namespace=None,
-            name="redis",
-            version="5.0.0b1",
-            qualifiers={},
-            subpath=None,
-        )
-
-=======
->>>>>>> 91c18173
         assert searched_for_package_details.get("latest_non_vulnerable") == PackageURL(
             type="pypi",
             namespace=None,
@@ -368,13 +312,8 @@
 
         first_vulnerable_package = vuln_packages.distinct()[0]
 
-<<<<<<< HEAD
-        matching_fixed_packages = first_vulnerable_package.get_fixed_by_package_versions(
-            first_vulnerable_package
-=======
         matching_fixed_packages = Package.objects.get_fixed_by_package_versions(
             first_vulnerable_package, fix=True
->>>>>>> 91c18173
         )
         first_fixed_by_package = matching_fixed_packages[0]
 
@@ -383,10 +322,6 @@
         assert first_fixed_by_package.purl == "pkg:pypi/redis@4.3.6"
 
     def test_string_to_package(self):
-<<<<<<< HEAD
-
-=======
->>>>>>> 91c18173
         purl_string = "pkg:maven/org.apache.tomcat/tomcat@10.0.0-M4"
         purl = PackageURL.from_string(purl_string)
         purl_to_dict = purl.to_dict()
@@ -465,13 +400,10 @@
         pypi_package_version = RANGE_CLASS_BY_SCHEMES[pypi_package.type].version_class
         assert pypi_package_version == versions.PypiVersion
 
-<<<<<<< HEAD
-=======
         RANGE_CLASS_BY_SCHEMES["alpine"] = AlpineLinuxVersionRange
         alpine_version = RANGE_CLASS_BY_SCHEMES["alpine"].version_class
         assert alpine_version == versions.AlpineLinuxVersion
 
->>>>>>> 91c18173
     def test_sort_by_version(self):
         list_to_sort = [
             "pkg:npm/sequelize@3.13.1",
