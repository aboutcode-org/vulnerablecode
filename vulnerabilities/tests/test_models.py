#
# Copyright (c) nexB Inc. and others. All rights reserved.
# VulnerableCode is a trademark of nexB Inc.
# SPDX-License-Identifier: Apache-2.0
# See http://www.apache.org/licenses/LICENSE-2.0 for the license text.
# See https://github.com/nexB/vulnerablecode for support or download.
# See https://aboutcode.org for more information about nexB OSS projects.
#

import urllib.parse
from datetime import datetime
from unittest import TestCase
from unittest import mock

import pytest
from django.db import transaction
from django.db.models.query import QuerySet
from django.db.utils import IntegrityError
from freezegun import freeze_time
from packageurl import PackageURL
from univers import versions
from univers.version_range import RANGE_CLASS_BY_SCHEMES

from vulnerabilities import models
from vulnerabilities.models import Package


class TestVulnerabilityModel(TestCase):
    def test_generate_vulcoid_given_timestamp_object(self):
        timestamp_object = datetime(2021, 1, 1, 11, 12, 13, 2000)
        expected_vulcoid = "VULCOID-20210101-1112-13002000"
        found_vulcoid = models.Vulnerability.generate_vulcoid(timestamp_object)
        assert expected_vulcoid == found_vulcoid

    def test_generate_vulcoid(self):
        expected_vulcoid = "VULCOID-20210101-1112-13000000"
        with freeze_time("2021-01-01 11:12:13.000000"):
            found_vulcoid = models.Vulnerability.generate_vulcoid()
        assert expected_vulcoid == found_vulcoid

    @pytest.mark.django_db
    def test_vulnerability_save_with_vulnerability_id(self):
        models.Vulnerability(vulnerability_id="CVE-2020-7965").save()
        assert models.Vulnerability.objects.filter(vulnerability_id="CVE-2020-7965").count() == 1

    @pytest.mark.django_db
    def test_vulnerability_save_without_vulnerability_id(self):
        assert (
            models.Vulnerability.objects.filter(
                vulnerability_id="VULCOID-20210101-1112-13000000"
            ).count()
            == 0
        )

        with freeze_time("2021-01-01 11:12:13.000000"):
            models.Vulnerability(vulnerability_id="").save()
            assert (
                models.Vulnerability.objects.filter(
                    vulnerability_id="VULCOID-20210101-1112-13000000"
                ).count()
                == 1
            )


# FIXME: The fixture code is duplicated. setUpClass is not working with the pytest mark.
@pytest.mark.django_db
class TestPackageRelatedVulnerablity(TestCase):
    def test_package_to_vulnerability(self):
        p1 = models.Package.objects.create(type="deb", name="git", version="2.30.1")
        p2 = models.Package.objects.create(type="deb", name="git", version="2.31.1")
        v1 = models.Vulnerability.objects.create(vulnerability_id="CVE-123-2002")

        prv1 = models.PackageRelatedVulnerability.objects.create(
            patched_package=p2, package=p1, vulnerability=v1
        )

        assert p1.vulnerabilities.all().count() == 1
        assert p1.resolved_vulnerabilities.all().count() == 0
        assert p1.vulnerabilities.all()[0] == v1

        assert p2.vulnerabilities.all().count() == 0
        assert p2.resolved_vulnerabilities.all().count() == 1
        assert p2.resolved_vulnerabilities.all()[0] == v1

    def test_vulnerability_package(self):
        p1 = models.Package.objects.create(type="deb", name="git", version="2.30.1")
        p2 = models.Package.objects.create(type="deb", name="git", version="2.31.1")
        v1 = models.Vulnerability.objects.create(vulnerability_id="CVE-123-2002")

        prv1 = models.PackageRelatedVulnerability.objects.create(
            patched_package=p2, package=p1, vulnerability=v1
        )

        assert v1.vulnerable_packages.all().count() == 1
        assert v1.patched_packages.all().count() == 1

        assert v1.vulnerable_packages.all()[0] == p1
        assert v1.patched_packages.all()[0] == p2

<<<<<<< HEAD

@pytest.mark.django_db
class TestPackageModel(TestCase):
    def setUp(self):
        self.vuln1 = models.Vulnerability.objects.create(
            summary="test-vuln1",
            vulnerability_id="VCID-123",
        )
        self.vuln2 = models.Vulnerability.objects.create(
            summary="test-vuln2",
            vulnerability_id="VCID-456",
        )

        # Create a vuln of its own for the fixed_by_package
        self.vuln3 = models.Vulnerability.objects.create(
            summary="test-vuln-not-used-anywhere",
            vulnerability_id="VCID-000",
        )

        self.vulnerablecode_package = models.Package.objects.create(
            type="maven",
            namespace="com.fasterxml.jackson.core",
            name="jackson-databind",
            version="2.13.1",
            qualifiers={},
            subpath="",
        )

        self.fixed_by_package = models.Package.objects.create(
            type="maven",
            namespace="com.fasterxml.jackson.core",
            name="jackson-databind",
            version="2.13.2",
            qualifiers={},
            subpath="",
        )

        self.backport_fixed_by_package = models.Package.objects.create(
            type="maven",
            namespace="com.fasterxml.jackson.core",
            name="jackson-databind",
            version="2.12.6.1",
            qualifiers={},
            subpath="",
        )

        self.non_vulnerable_package = models.Package.objects.create(
            type="maven",
            namespace="com.fasterxml.jackson.core",
            name="jackson-databind",
            version="2.14.0-rc1",
            qualifiers={},
            subpath="",
        )

        models.PackageRelatedVulnerability.objects.create(
            package=self.vulnerablecode_package,
            vulnerability=self.vuln1,
            fix=False,
        )

        models.PackageRelatedVulnerability.objects.create(
            package=self.vulnerablecode_package,
            vulnerability=self.vuln2,
            fix=False,
        )

        # Create a fixed_by package for vuln1
        models.PackageRelatedVulnerability.objects.create(
            package=self.fixed_by_package,
            vulnerability=self.vuln1,
            fix=True,
        )

        # Add backport_fixed_by_package as a fixed_by for vuln1 -- but this should be excluded because its version is less than the affected package's version.
        models.PackageRelatedVulnerability.objects.create(
            package=self.backport_fixed_by_package,
            vulnerability=self.vuln1,
            fix=True,
        )

        # Create a vuln of its own for the fixed_by_packagefixed_by package for vuln1
        models.PackageRelatedVulnerability.objects.create(
            package=self.fixed_by_package,
            vulnerability=self.vuln3,
            fix=False,
        )

    def test_get_vulnerable_packages(self):
        vuln_packages = Package.objects.vulnerable()
        assert vuln_packages.count() == 3
        assert vuln_packages.distinct().count() == 2

        # matching_fixed_packages = vulnerablecode_package.get_fixed_packages(vulnerablecode_package)
        # assert vuln_packages.distinct()[0]

        # matching_fixed_packages = vuln_packages.distinct()[0].get_fixed_packages(
        #     vuln_packages.distinct()[0]
        # )

        first_vulnerable_package = vuln_packages.distinct()[0]
        matching_fixed_packages = first_vulnerable_package.get_fixed_packages(
            first_vulnerable_package
        )
        first_fixed_by_package = matching_fixed_packages[0]

        assert (
            first_vulnerable_package.purl
            == "pkg:maven/com.fasterxml.jackson.core/jackson-databind@2.13.1"
        )
        assert len(matching_fixed_packages) == 2
        assert (
            first_fixed_by_package.purl
            == "pkg:maven/com.fasterxml.jackson.core/jackson-databind@2.12.6.1"
        )

        purl_dict = {
            "purl": "pkg:maven/com.fasterxml.jackson.core/jackson-databind@2.13.1",
            "vulnerabilities": [
                {
                    "vulnerability": "VCID-123",
                    "closest_fixed_by_purl": "pkg:maven/com.fasterxml.jackson.core/jackson-databind@2.13.2",
                    "closest_fixed_by_url": "/packages/pkg:maven/com.fasterxml.jackson.core/jackson-databind@2.13.2",
                    "closest_fixed_by_vulnerabilities": [
                        {
                            "vuln_id": "VCID-000",
                            "vuln_get_absolute_url": "/vulnerabilities/VCID-000",
                        }
                    ],
                },
                {
                    "vulnerability": "VCID-456",
                    "closest_fixed_by_purl": "There are no reported fixed packages.",
                    "closest_fixed_by_url": "",
                    "closest_fixed_by_vulnerabilities": [],
                },
            ],
            "closest_non_vulnerable_fix": "pkg:maven/com.fasterxml.jackson.core/jackson-databind@2.14.0-rc1",
            "closest_non_vulnerable_fix_url": "",
            "most_recent_non_vulnerable_fix": "pkg:maven/com.fasterxml.jackson.core/jackson-databind@2.14.0-rc1",
            "most_recent_non_vulnerable_fix_url": "",
        }

        assert vuln_packages.distinct()[0].fixed_package_details == purl_dict

    def test_univers_version_comparisons(self):
        assert versions.PypiVersion("1.2.3") < versions.PypiVersion("1.2.4")
        assert versions.PypiVersion("0.9") < versions.PypiVersion("0.10")

        deb01 = models.Package.objects.create(type="deb", name="git", version="2.30.1")
        deb02 = models.Package.objects.create(type="deb", name="git", version="2.31.1")
        assert versions.DebianVersion(deb01.version) < versions.DebianVersion(deb02.version)

        # pkg:deb/debian/jackson-databind@2.12.1-1%2Bdeb11u1 is a real PURL in the DB
        # But we need to replace/delete the "%".  Test the error:
        with pytest.raises(versions.InvalidVersion):
            assert versions.DebianVersion("2.12.1-1%2Bdeb11u1") < versions.DebianVersion(
                "2.13.1-1%2Bdeb11u1"
            )
        # Decode the version and test:
        assert versions.DebianVersion(
            urllib.parse.unquote("2.12.1-1%2Bdeb11u1")
        ) < versions.DebianVersion(urllib.parse.unquote("2.13.1-1%2Bdeb11u1"))

        # Expect an error when comparing different types.
        with pytest.raises(TypeError):
            assert versions.PypiVersion("0.9") < versions.DebianVersion("0.10")

        # This demonstrates that versions.Version does not correctly compare 0.9 vs. 0.10.
        assert not versions.Version("0.9") < versions.Version("0.10")
        # Use SemverVersion instead as a default fallback version for comparisons.
        assert versions.SemverVersion("0.9") < versions.SemverVersion("0.10")

    def test_univers_version_class(self):
        gem_version = RANGE_CLASS_BY_SCHEMES["gem"].version_class
        assert gem_version == versions.RubygemsVersion

        gem_package = models.Package.objects.create(type="gem", name="sidekiq", version="0.9")
        gem_package_version = RANGE_CLASS_BY_SCHEMES[gem_package.type].version_class
        assert gem_package_version == versions.RubygemsVersion

        deb_version = RANGE_CLASS_BY_SCHEMES["deb"].version_class
        assert deb_version == versions.DebianVersion

        deb_package = models.Package.objects.create(type="deb", name="git", version="2.31.1")
        deb_package_version = RANGE_CLASS_BY_SCHEMES[deb_package.type].version_class
        assert deb_package_version == versions.DebianVersion

        pypi_version = RANGE_CLASS_BY_SCHEMES["pypi"].version_class
        assert pypi_version == versions.PypiVersion

        pypi_package = models.Package.objects.create(type="pypi", name="pyopenssl", version="0.9")
        pypi_package_version = RANGE_CLASS_BY_SCHEMES[pypi_package.type].version_class
        assert pypi_package_version == versions.PypiVersion

    def test_sort_by_version(self):
        list_to_sort = [
            "pkg:npm/sequelize@3.13.1",
            "pkg:npm/sequelize@3.10.1",
            "pkg:npm/sequelize@3.40.1",
            "pkg:npm/sequelize@3.9.1",
        ]

        # Convert list of strings ^ to a list of vulnerablecode Package objects.
        vuln_pkg_list = []
        for package in list_to_sort:
            purl = PackageURL.from_string(package)
            attrs = {k: v for k, v in purl.to_dict().items() if v}
            vulnerablecode_package = models.Package.objects.create(**attrs)
            vuln_pkg_list.append(vulnerablecode_package)

        requesting_package = models.Package.objects.create(
            type="npm",
            name="sequelize",
            version="3.0.0",
        )

        sorted_pkgs = requesting_package.sort_by_version(vuln_pkg_list)
        first_sorted_item = sorted_pkgs[0]

        assert sorted_pkgs[0].purl == "pkg:npm/sequelize@3.9.1"
        assert sorted_pkgs[-1].purl == "pkg:npm/sequelize@3.40.1"

    def test_string_to_purl_to_dict_to_package(self):
        # Convert a PURL string to a PURL to a dictionary to a VulnerableCode Package, i.e.,
        # a <class 'vulnerabilities.models.Package'>.

        # Convert a PURL string to a PURL.
        purl_string = "pkg:maven/org.apache.tomcat.embed/tomcat-embed-core@9.0.31"
        purl = PackageURL.from_string(purl_string)

        assert type(purl) == PackageURL
        assert purl.type == "maven"
        assert purl.qualifiers == {}
        assert purl.subpath == None

        # Convert the PURL to a dictionary.
        # It appears that this step is where the unwanted None values are created for qualifiers and
        # subpath when the PURL does not already contain values for those attributes.
        purl_to_dict = purl.to_dict()

        assert purl_to_dict == {
            "type": "maven",
            "namespace": "org.apache.tomcat.embed",
            "name": "tomcat-embed-core",
            "version": "9.0.31",
            "qualifiers": None,
            "subpath": None,
        }
        assert purl_to_dict.get("qualifiers") == None
        assert purl_to_dict.get("subpath") == None

        # Convert the dictionary to a VulnerableCode Package, i.e.,
        # a <class 'vulnerabilities.models.Package'>

        # If subpath is None we get error: django.db.utils.IntegrityError: null value in column
        # "subpath" violates not-null constraint -- need to convert value from None to empty string.
        # Similar issue with qualifiers, which must be converted from None to {}.

        # I've structured the following in this way because trying instead to use
        # "with pytest.raises(IntegrityError):" will throw the error
        # django.db.transaction.TransactionManagementError: An error occurred in the current
        # transaction. You can't execute queries until the end of the 'atomic' block.

        try:
            with transaction.atomic():
                vulnerablecode_package = models.Package.objects.create(
                    type=purl_to_dict.get("type"),
                    namespace=purl_to_dict.get("namespace"),
                    name=purl_to_dict.get("name"),
                    version=purl_to_dict.get("version"),
                    qualifiers=purl_to_dict.get("qualifiers"),
                    subpath=purl_to_dict.get("subpath"),
                )
        except IntegrityError:
            print("\nAs expected, an IntegrityError has occurred.\n")

        # This will avoid the IntegrityError:
        if purl_to_dict.get("qualifiers") is None:
            purl_to_dict["qualifiers"] = {}
        if purl_to_dict.get("subpath") is None:
            purl_to_dict["subpath"] = ""

        # Check the qualifiers and subpath values again.
        assert purl_to_dict.get("qualifiers") == {}
        assert purl_to_dict.get("subpath") == ""

        vulnerablecode_package = models.Package.objects.create(
            type=purl_to_dict.get("type"),
            namespace=purl_to_dict.get("namespace"),
            name=purl_to_dict.get("name"),
            version=purl_to_dict.get("version"),
            qualifiers=purl_to_dict.get("qualifiers"),
            subpath=purl_to_dict.get("subpath"),
        )

        assert type(vulnerablecode_package) == models.Package
        assert (
            vulnerablecode_package.purl
            == "pkg:maven/org.apache.tomcat.embed/tomcat-embed-core@9.0.31"
        )
        assert vulnerablecode_package.qualifiers == {}
        assert vulnerablecode_package.subpath == ""
=======
    def test_cwe_not_present_in_weaknesses_db(self):
        w1 = models.Weakness.objects.create(name="189")
        assert w1.weakness is None
        assert w1.name is ""
        assert w1.description is ""
>>>>>>> 0d9c9b53
<|MERGE_RESOLUTION|>--- conflicted
+++ resolved
@@ -97,7 +97,6 @@
         assert v1.vulnerable_packages.all()[0] == p1
         assert v1.patched_packages.all()[0] == p2
 
-<<<<<<< HEAD
 
 @pytest.mark.django_db
 class TestPackageModel(TestCase):
@@ -401,10 +400,9 @@
         )
         assert vulnerablecode_package.qualifiers == {}
         assert vulnerablecode_package.subpath == ""
-=======
+
     def test_cwe_not_present_in_weaknesses_db(self):
         w1 = models.Weakness.objects.create(name="189")
         assert w1.weakness is None
         assert w1.name is ""
-        assert w1.description is ""
->>>>>>> 0d9c9b53
+        assert w1.description is ""