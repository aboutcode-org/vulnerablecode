#
# Copyright (c) nexB Inc. and others. All rights reserved.
# VulnerableCode is a trademark of nexB Inc.
# SPDX-License-Identifier: Apache-2.0
# See http://www.apache.org/licenses/LICENSE-2.0 for the license text.
# See https://github.com/nexB/vulnerablecode for support or download.
# See https://aboutcode.org for more information about nexB OSS projects.
#

import logging
from typing import Iterable
from urllib.parse import quote

import requests
from packageurl import PackageURL

from vulntotal.validator import DataSource
from vulntotal.validator import VendorData

logger = logging.getLogger(__name__)


class DepsDataSource(DataSource):
    spdx_license_expression = "TODO"
    license_url = "TODO"

    def fetch_json_response(self, url):
        response = requests.get(url)
        if response.status_code != 200 or response.text == "Not Found":
            logger.error(f"Error while fetching {url}")
            return
        return response.json()

    def datasource_advisory(self, purl) -> Iterable[VendorData]:
        """
        Fetch and parse advisories from a given purl.

        Parameters:
            purl: A string representing the package URL.

        Returns:
            A list of VendorData objects containing the advisory information.
        """
        payload = generate_meta_payload(purl)
        response = self.fetch_json_response(payload)
        if response:
            advisories = parse_advisories_from_meta(response)
            if advisories:
                for advisory in advisories:
                    advisory_payload = generate_advisory_payload(advisory)
                    fetched_advisory = self.fetch_json_response(advisory_payload)
                    self._raw_dump.append(fetched_advisory)
                    if fetched_advisory:
                        return parse_advisory(fetched_advisory, purl)

    @classmethod
    def supported_ecosystem(cls):
        return {
            "npm": "npm",
            "maven": "maven",
            "golang": "go",
            "pypi": "pypi",
            "cargo": "cargo",
            # Coming soon
            # "nuget": "nuget",
        }


<<<<<<< HEAD
def parse_advisory(advisory) -> Iterable[VendorData]:
    """
    Parse an advisory into a VendorData object.

    Parameters:
        advisory: A dictionary representing the advisory data.

    Yields:
        VendorData instance containing purl, aliases, affected_versions and fixed_versions.
    """
=======
def parse_advisory(advisory, purl) -> Iterable[VendorData]:
>>>>>>> 1fc186c8
    package = advisory["packages"][0]
    affected_versions = [event["version"] for event in package["versionsAffected"]]
    fixed_versions = [event["version"] for event in package["versionsUnaffected"]]
    yield VendorData(
        purl=PackageURL(purl.type, purl.namespace, purl.name),
        aliases=sorted(set(advisory["aliases"])),
        affected_versions=sorted(set(affected_versions)),
        fixed_versions=sorted(set(fixed_versions)),
    )


def parse_advisories_from_meta(advisories_metadata):
    """
    Parse advisories from a given metadata.

    Parameters:
        advisories_metadata: A dictionary representing the metadata of the advisories.

    Returns:
        A list of dictionaries, each representing an advisory.
    """
    advisories = []
    dependencies = advisories_metadata.get("dependencies") or []
    for dependency in dependencies:
        advs = dependency.get("advisories") or []
        advisories.extend(advs)
    return advisories


def generate_advisory_payload(advisory_meta):
    url_advisory = "https://deps.dev/_/advisory/{source}/{sourceID}"
    return url_advisory.format(source=advisory_meta["source"], sourceID=advisory_meta["sourceID"])


def generate_meta_payload(purl):
    """
    Generate a payload for fetching advisories metadata from a given purl.

    Parameters:
        purl: A PackageURL object representing the package URL.

    Returns:
        A string representing the payload for fetching advisories metadata. It should be a valid URL that contains the ecosystem, package name and package version of the dependency.
    """
    url_advisories_meta = "https://deps.dev/_/s/{ecosystem}/p/{package}/v/{version}/dependencies"
    supported_ecosystem = DepsDataSource.supported_ecosystem()
    if purl.type in supported_ecosystem:
        purl_version = purl.version
        purl_name = purl.name

        if purl.type == "maven":
            if not purl.namespace:
                logger.error(f"Invalid Maven PURL {str(purl)}")
                return
            purl_name = quote(f"{purl.namespace}:{purl.name}", safe="")

        elif purl.type == "golang":
            if purl.namespace:
                purl_name = quote(f"{purl.namespace}/{purl.name}", safe="")
            if not purl_version.startswith("v"):
                purl_version = f"v{purl_version}"

        return url_advisories_meta.format(
            ecosystem=supported_ecosystem[purl.type],
            package=purl_name,
            version=purl_version,
        )<|MERGE_RESOLUTION|>--- conflicted
+++ resolved
@@ -66,20 +66,17 @@
         }
 
 
-<<<<<<< HEAD
-def parse_advisory(advisory) -> Iterable[VendorData]:
+def parse_advisory(advisory, purl) -> Iterable[VendorData]:
     """
     Parse an advisory into a VendorData object.
 
     Parameters:
         advisory: A dictionary representing the advisory data.
+        purl: PURL for the advisory.
 
     Yields:
         VendorData instance containing purl, aliases, affected_versions and fixed_versions.
     """
-=======
-def parse_advisory(advisory, purl) -> Iterable[VendorData]:
->>>>>>> 1fc186c8
     package = advisory["packages"][0]
     affected_versions = [event["version"] for event in package["versionsAffected"]]
     fixed_versions = [event["version"] for event in package["versionsUnaffected"]]
