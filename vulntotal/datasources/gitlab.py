--- conflicted
+++ resolved
@@ -186,23 +186,20 @@
         has_next = paginated_tree["pageInfo"]["hasNextPage"]
 
 
-<<<<<<< HEAD
-def parse_interesting_advisories(location, version, delete_download=False) -> Iterable[VendorData]:
+def parse_interesting_advisories(location, purl, delete_download=False) -> Iterable[VendorData]:
     """
     Parses advisories from YAML files in a given location that match a given version.
 
     Parameters:
         location: A Path object representing the location of the YAML files.
+        purl: PURL for the advisory.
         version: A string representing the version to check against the affected range.
         delete_download: A boolean indicating whether to delete the downloaded files after parsing.
 
     Yields:
         VendorData instance containing the advisory information for the package.
     """
-=======
-def parse_interesting_advisories(location, purl, delete_download=False) -> Iterable[VendorData]:
     version = purl.version
->>>>>>> 1fc186c8
     path = Path(location)
     pattern = "**/*.yml"
     files = [p for p in path.glob(pattern) if p.is_file()]
