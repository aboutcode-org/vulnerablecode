--- conflicted
+++ resolved
@@ -164,8 +164,7 @@
     return vulnerability
 
 
-<<<<<<< HEAD
-def parse_html_advisory(advisory_html, snyk_id, affected) -> VendorData:
+def parse_html_advisory(advisory_html, snyk_id, affected, purl) -> VendorData:
     """
     Parse HTML advisory from Snyk and extract vendor data.
 
@@ -173,13 +172,11 @@
         advisory_html: A string of HTML containing the advisory details.
         snyk_id: A string representing the Snyk ID of the vulnerability.
         affected: A list of strings representing the affected versions.
+        purl: PURL for the advisory.
 
     Returns:
         A VendorData instance containing aliases, affected versions and fixed versions for the vulnerability.
     """
-=======
-def parse_html_advisory(advisory_html, snyk_id, affected, purl) -> VendorData:
->>>>>>> 1fc186c8
     aliases = []
     fixed_versions = []
 
