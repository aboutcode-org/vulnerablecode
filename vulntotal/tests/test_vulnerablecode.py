--- conflicted
+++ resolved
@@ -24,14 +24,7 @@
         advisory_file = self.get_test_loc("advisory.json")
         with open(advisory_file) as f:
             advisory = json.load(f)
-<<<<<<< HEAD
-        results = [
-            vulnerablecode.parse_advisory(adv, PackageURL("generic", "namespace", "test")).to_dict()
-            for adv in advisory
-        ]
-=======
         input_purl = PackageURL.from_string("pkg:maven/org.apache.tomcat/tomcat@10.1.0-M5")
         results = [vulnerablecode.parse_advisory(adv, input_purl).to_dict() for adv in advisory]
->>>>>>> 1c9a82c2
         expected_file = self.get_test_loc("parse_advisory-expected.json", must_exist=False)
         util_tests.check_results_against_json(results, expected_file)